--- conflicted
+++ resolved
@@ -98,8 +98,6 @@
                 return;
             }
 
-<<<<<<< HEAD
-=======
             if (!MixedRealityManager.Instance.ActiveProfile.IsInputSystemEnabled)
             {
                 EditorGUILayout.HelpBox("No input system is enabled, or you need to specify the type in the main configuration profile.", MessageType.Error);
@@ -112,7 +110,6 @@
                 return;
             }
 
->>>>>>> f2ed5c9d
             if (GUILayout.Button("Back to Input Profile"))
             {
                 Selection.activeObject = MixedRealityManager.Instance.ActiveProfile.InputSystemProfile;
@@ -123,15 +120,6 @@
             EditorGUILayout.HelpBox("Controller templates define all the controllers your users will be able to use in your application.\n\n" +
                                     "After defining all your Input Actions, you can then wire them up to hardware sensors, controllers, and other input devices.", MessageType.Info);
 
-<<<<<<< HEAD
-            if (!MixedRealityManager.Instance.ActiveProfile.IsInputSystemEnabled)
-            {
-                EditorGUILayout.HelpBox("No input system is enabled, or you need to specify the type in the main configuration profile.", MessageType.Error);
-                return;
-            }
-
-=======
->>>>>>> f2ed5c9d
             if (MixedRealityManager.Instance.ActiveProfile.InputSystemProfile.InputActionsProfile == null)
             {
                 EditorGUILayout.HelpBox("No input actions found, please specify a input action profile in the main configuration.", MessageType.Error);
