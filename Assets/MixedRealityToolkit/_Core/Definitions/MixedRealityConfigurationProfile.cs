--- conflicted
+++ resolved
@@ -11,8 +11,6 @@
 using Microsoft.MixedReality.Toolkit.Core.Interfaces.TeleportSystem;
 using System;
 using System.Collections.Generic;
-using Microsoft.MixedReality.Toolkit.Core.Interfaces.Devices;
-using Microsoft.MixedReality.Toolkit.Core.Managers;
 using UnityEngine;
 
 namespace Microsoft.MixedReality.Toolkit.Core.Definitions
@@ -104,80 +102,6 @@
         /// <summary>
         /// Input System Action Mapping profile for wiring up Controller input to Actions.
         /// </summary>
-<<<<<<< HEAD
-        public MixedRealityInputActionsProfile InputActionsProfile
-        {
-            get { return inputActionsProfile; }
-            private set { inputActionsProfile = value; }
-        }
-
-        [SerializeField]
-        [Tooltip("Pointer Configuration options")]
-        private MixedRealityPointerProfile pointerProfile;
-
-        /// <summary>
-        /// Pointer configuration options
-        /// </summary>
-        public MixedRealityPointerProfile PointerProfile
-        {
-            get { return pointerProfile; }
-            private set { pointerProfile = value; }
-        }
-
-        private IMixedRealitySpeechSystem speechSystem;
-
-        /// <summary>
-        /// Current Registered Speech System.
-        /// </summary>
-        public IMixedRealitySpeechSystem SpeechSystem => speechSystem ?? (speechSystem = MixedRealityManager.Instance.GetManager<IMixedRealitySpeechSystem>());
-
-        /// <summary>
-        /// Is the speech Commands Enabled?
-        /// </summary>
-        public bool IsSpeechCommandsEnabled => speechCommandsProfile != null && enableInputSystem && SpeechSystem != null;
-
-        [SerializeField]
-        [Tooltip("Speech Command profile for wiring up Voice Input to Actions.")]
-        private MixedRealitySpeechCommandsProfile speechCommandsProfile;
-
-        /// <summary>
-        /// Speech commands profile for configured speech commands, for use by the speech recognition system
-        /// </summary>
-        public MixedRealitySpeechCommandsProfile SpeechCommandsProfile
-        {
-            get { return speechCommandsProfile; }
-            private set { speechCommandsProfile = value; }
-        }
-
-        private IMixedRealityDictationManager dictationManager;
-
-        /// <summary>
-        /// Current Registered Dictation Manager.
-        /// </summary>
-        public IMixedRealityDictationManager DictationManager => dictationManager ?? (dictationManager = MixedRealityManager.Instance.GetManager<IMixedRealityDictationManager>());
-
-        /// <summary>
-        /// Is Dictation Enabled?
-        /// </summary>
-        public bool IsDictationEnabled => enableInputSystem && DictationManager != null;
-
-        [SerializeField]
-        [Tooltip("Enable and configure the devices for your application.")]
-        private bool enableControllerMapping = false;
-
-        /// <summary>
-        /// Enable and configure the devices for your application.
-        /// </summary>
-        public bool IsControllerMappingEnabled
-        {
-            get { return controllerMappingProfile != null && enableControllerMapping && enableInputSystem; }
-            private set { enableControllerMapping = value; }
-        }
-
-        [SerializeField]
-        [Tooltip("Device profile for wiring up physical inputs to Actions.")]
-        private MixedRealityControllerMappingProfile controllerMappingProfile;
-=======
         public MixedRealityInputSystemProfile InputSystemProfile
         {
             get { return inputSystemProfile; }
@@ -188,7 +112,6 @@
         [Tooltip("Input System Class to instantiate at runtime.")]
         [Implements(typeof(IMixedRealityInputSystem), TypeGrouping.ByNamespaceFlat)]
         private SystemType inputSystemType;
->>>>>>> 3892e003
 
         /// <summary>
         /// Input System Script File to instantiate at runtime.
