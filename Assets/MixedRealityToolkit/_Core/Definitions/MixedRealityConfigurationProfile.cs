--- conflicted
+++ resolved
@@ -192,20 +192,6 @@
         }
 
         [SerializeField]
-<<<<<<< HEAD
-        [Tooltip("The duration of the teleport in seconds.")]
-        private float teleportDuration = 0.25f;
-
-        /// <summary>
-        /// The duration of the teleport in seconds.
-        /// </summary>
-        public float TeleportDuration
-        {
-            get { return teleportDuration; }
-            set { teleportDuration = value; }
-        }
-
-        [SerializeField]
         [Tooltip("Enable the Spatial Awareness system on Startup")]
         private bool enableSpatialAwarenessSystem = false;
 
@@ -246,8 +232,6 @@
         }
 
         [SerializeField]
-=======
->>>>>>> 1beaed56
         [Tooltip("All the additional non-required systems, features, and managers registered with the Mixed Reality Manager.")]
         private MixedRealityRegisteredComponentsProfile registeredComponentsProfile;
 
