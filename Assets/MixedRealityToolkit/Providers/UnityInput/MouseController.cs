﻿// Copyright (c) Microsoft Corporation. All rights reserved.
// Licensed under the MIT License. See LICENSE in the project root for license information.

using Microsoft.MixedReality.Toolkit.Input;
using Microsoft.MixedReality.Toolkit.Utilities;
using UnityEngine;
using UInput = UnityEngine.Input;

<<<<<<< HEAD
namespace Microsoft.MixedReality.Toolkit.UnityInput.Input
=======
namespace MRTKPrefix.Input.UnityInput
>>>>>>> c56bcb93
{
    /// <summary>
    /// Manages the mouse using unity input system.
    /// </summary>
    [MixedRealityController(SupportedControllerType.Mouse, new[] { Handedness.Any })]
    public class MouseController : BaseController
    {
        /// <summary>
        /// Constructor.
        /// </summary>
        /// <param name="trackingState"></param>
        /// <param name="controllerHandedness"></param>
        /// <param name="inputSource"></param>
        /// <param name="interactions"></param>
        public MouseController(TrackingState trackingState, Handedness controllerHandedness, IMixedRealityInputSource inputSource = null, MixedRealityInteractionMapping[] interactions = null)
            : base(trackingState, controllerHandedness, inputSource, interactions)
        {
        }

        /// <inheritdoc />
        public override MixedRealityInteractionMapping[] DefaultInteractions { get; } =
        {
            new MixedRealityInteractionMapping(0, "Spatial Mouse Position", AxisType.SixDof, DeviceInputType.SpatialPointer, MixedRealityInputAction.None),
            new MixedRealityInteractionMapping(1, "Mouse Delta Position", AxisType.DualAxis, DeviceInputType.PointerPosition, MixedRealityInputAction.None),
            new MixedRealityInteractionMapping(2, "Mouse Scroll Position", AxisType.DualAxis, DeviceInputType.Scroll, ControllerMappingLibrary.AXIS_3),
            new MixedRealityInteractionMapping(3, "Left Mouse Button", AxisType.Digital, DeviceInputType.ButtonPress, MixedRealityInputAction.None, KeyCode.Mouse0),
            new MixedRealityInteractionMapping(4, "Right Mouse Button", AxisType.Digital, DeviceInputType.ButtonPress, MixedRealityInputAction.None, KeyCode.Mouse1),
            new MixedRealityInteractionMapping(5, "Mouse Button 2", AxisType.Digital, DeviceInputType.ButtonPress, MixedRealityInputAction.None, KeyCode.Mouse2),
            new MixedRealityInteractionMapping(6, "Mouse Button 3", AxisType.Digital, DeviceInputType.ButtonPress, MixedRealityInputAction.None, KeyCode.Mouse3),
            new MixedRealityInteractionMapping(7, "Mouse Button 4", AxisType.Digital, DeviceInputType.ButtonPress, MixedRealityInputAction.None, KeyCode.Mouse4),
            new MixedRealityInteractionMapping(8, "Mouse Button 5", AxisType.Digital, DeviceInputType.ButtonPress, MixedRealityInputAction.None, KeyCode.Mouse5),
            new MixedRealityInteractionMapping(9, "Mouse Button 6", AxisType.Digital, DeviceInputType.ButtonPress, MixedRealityInputAction.None, KeyCode.Mouse6),
        };

        /// <inheritdoc />
        public override void SetupDefaultInteractions(Handedness controllerHandedness)
        {
            AssignControllerMappings(DefaultInteractions);
        }

        private MixedRealityPose controllerPose = MixedRealityPose.ZeroIdentity;
        private Vector2 mouseDelta;

        /// <summary>
        /// Update controller.
        /// </summary>
        public void Update()
        {
            if (!UInput.mousePresent) { return; }

            // Bail early if our mouse isn't in our game window.
            if (UInput.mousePosition.x < 0 ||
                UInput.mousePosition.y < 0 ||
                UInput.mousePosition.x > Screen.width ||
                UInput.mousePosition.y > Screen.height)
            {
                return;
            }

            if (InputSource.Pointers[0].BaseCursor != null)
            {
                controllerPose.Position = InputSource.Pointers[0].BaseCursor.Position;
                controllerPose.Rotation = InputSource.Pointers[0].BaseCursor.Rotation;
            }

            mouseDelta.x = -UInput.GetAxis("Mouse Y");
            mouseDelta.y = UInput.GetAxis("Mouse X");
            MixedRealityToolkit.InputSystem?.RaiseSourcePositionChanged(InputSource, this, mouseDelta);
            MixedRealityToolkit.InputSystem?.RaiseSourcePoseChanged(InputSource, this, controllerPose);
            MixedRealityToolkit.InputSystem?.RaiseSourcePositionChanged(InputSource, this, UInput.mouseScrollDelta);

            for (int i = 0; i < Interactions.Length; i++)
            {
                if (Interactions[i].InputType == DeviceInputType.SpatialPointer)
                {
                    Interactions[i].PoseData = controllerPose;

                    if (Interactions[i].Changed)
                    {
                        MixedRealityToolkit.InputSystem?.RaisePoseInputChanged(InputSource, Interactions[i].MixedRealityInputAction, Interactions[i].PoseData);
                    }
                }

                if (Interactions[i].InputType == DeviceInputType.PointerPosition)
                {
                    Interactions[i].Vector2Data = mouseDelta;

                    if (Interactions[i].Changed)
                    {
                        MixedRealityToolkit.InputSystem?.RaisePositionInputChanged(InputSource, Interactions[i].MixedRealityInputAction, Interactions[i].Vector2Data);
                    }
                }

                if (Interactions[i].InputType == DeviceInputType.Scroll)
                {
                    Interactions[i].Vector2Data = UInput.mouseScrollDelta;

                    if (Interactions[i].Changed)
                    {
                        MixedRealityToolkit.InputSystem?.RaisePositionInputChanged(InputSource, Interactions[i].MixedRealityInputAction, Interactions[i].Vector2Data);
                    }
                }

                if (Interactions[i].AxisType == AxisType.Digital)
                {
                    var keyButton = UInput.GetKey(Interactions[i].KeyCode);

                    // Update the interaction data source
                    Interactions[i].BoolData = keyButton;

                    // If our value changed raise it.
                    if (Interactions[i].Changed)
                    {
                        // Raise input system Event if it enabled
                        if (Interactions[i].BoolData)
                        {
                            MixedRealityToolkit.InputSystem?.RaiseOnInputDown(InputSource, ControllerHandedness, Interactions[i].MixedRealityInputAction);
                        }
                        else
                        {
                            MixedRealityToolkit.InputSystem?.RaiseOnInputUp(InputSource, ControllerHandedness, Interactions[i].MixedRealityInputAction);
                        }
                    }
                    else
                    {
                        if (Interactions[i].BoolData)
                        {
                            MixedRealityToolkit.InputSystem?.RaiseOnInputPressed(InputSource, ControllerHandedness, Interactions[i].MixedRealityInputAction);
                        }
                    }
                }
            }
        }
    }
}<|MERGE_RESOLUTION|>--- conflicted
+++ resolved
@@ -6,11 +6,7 @@
 using UnityEngine;
 using UInput = UnityEngine.Input;
 
-<<<<<<< HEAD
-namespace Microsoft.MixedReality.Toolkit.UnityInput.Input
-=======
 namespace MRTKPrefix.Input.UnityInput
->>>>>>> c56bcb93
 {
     /// <summary>
     /// Manages the mouse using unity input system.
