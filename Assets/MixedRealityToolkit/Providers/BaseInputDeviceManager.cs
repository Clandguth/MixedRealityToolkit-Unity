﻿// Copyright (c) Microsoft Corporation. All rights reserved.
// Licensed under the MIT License. See LICENSE in the project root for license information.

using Microsoft.MixedReality.Toolkit.Utilities;
using System.Collections.Generic;
using UnityEngine;

namespace Microsoft.MixedReality.Toolkit.Input
{
    /// <summary>
    /// Class providing a base implementation of the <see cref="IMixedRealityInputDeviceManager"/> interface.
    /// </summary>
    public abstract class BaseInputDeviceManager : BaseDataProvider<IMixedRealityInputSystem>, IMixedRealityInputDeviceManager
    {
        /// <summary>
        /// Constructor.
        /// </summary>
        /// <param name="registrar">The <see cref="IMixedRealityServiceRegistrar"/> instance that loaded the data provider.</param>
        /// <param name="inputSystem">The <see cref="Microsoft.MixedReality.Toolkit.Input.IMixedRealityInputSystem"/> instance that receives data from this provider.</param>
        /// <param name="name">Friendly name of the service.</param>
        /// <param name="priority">Service priority. Used to determine order of instantiation.</param>
        /// <param name="profile">The service's configuration profile.</param>
        [System.Obsolete("This constructor is obsolete (registrar parameter is no longer required) and will be removed in a future version of the Microsoft Mixed Reality Toolkit.")]
        protected BaseInputDeviceManager(
            IMixedRealityServiceRegistrar registrar,
            IMixedRealityInputSystem inputSystem,
            string name, 
            uint priority, 
            BaseMixedRealityProfile profile) : this(inputSystem, name, priority, profile)
        {
            Registrar = registrar;
        }

        /// <summary>
        /// Constructor.
        /// </summary>
        /// <param name="inputSystem">The <see cref="Microsoft.MixedReality.Toolkit.Input.IMixedRealityInputSystem"/> instance that receives data from this provider.</param>
        /// <param name="name">Friendly name of the service.</param>
        /// <param name="priority">Service priority. Used to determine order of instantiation.</param>
        /// <param name="profile">The service's configuration profile.</param>
        protected BaseInputDeviceManager(
            IMixedRealityInputSystem inputSystem,
            string name,
            uint priority,
            BaseMixedRealityProfile profile) : base(inputSystem, name, priority, profile)
<<<<<<< HEAD
        {
            if (inputSystem == null)
            {
                Debug.LogError($"{name} requires a valid input system instance.");
            }

            InputSystem = inputSystem;
        }

        /// <summary>
        /// The active instance of the input system.
        /// </summary>
        protected IMixedRealityInputSystem InputSystem { get; private set; }
=======
        { }
>>>>>>> 129a19ac

        /// <summary>
        /// The input system configuration profile in use in the application.
        /// </summary>
        protected MixedRealityInputSystemProfile InputSystemProfile => Service != null ? Service.InputSystemProfile : null;

        /// <inheritdoc />
        public virtual IMixedRealityController[] GetActiveControllers() => System.Array.Empty<IMixedRealityController>();

        private struct PointerConfig
        {
            public PointerOption profile;
            public Stack<IMixedRealityPointer> cache;
        }

        private PointerConfig[] pointerConfigurations = System.Array.Empty<PointerConfig>();

        // TODO: Troy - Some reason IMixedRealityPointer keys do not return true on containskey
        // TODO: Troy - problem with pointer/pointerids is destroyed pointers won't be cleared*
        // Active pointers associated with the config index they were spawned from
        //private Dictionary<IMixedRealityPointer, uint> activePointersToConfig = new Dictionary<IMixedRealityPointer, uint>();
        private Dictionary<uint, uint> activePointersToConfig = new Dictionary<uint, uint>();

        /// <inheritdoc />
        public override void Initialize()
        {
            base.Initialize();

            if (InputSystemProfile != null && InputSystemProfile.PointerProfile != null)
            {
                var initPointerOptions = InputSystemProfile.PointerProfile.PointerOptions;

                pointerConfigurations = new PointerConfig[initPointerOptions.Length];
                activePointersToConfig.Clear();

                for (int i = 0; i < initPointerOptions.Length; i++)
                {
                    pointerConfigurations[i].profile = initPointerOptions[i];
                    pointerConfigurations[i].cache = new Stack<IMixedRealityPointer>();
                }
            }
        }

        /// <inheritdoc />
        public override void Destroy()
        {
            for (int i = 0; i < pointerConfigurations.Length; i++)
            {
                while (pointerConfigurations[i].cache.Count > 0)
                {
                    var ptr = pointerConfigurations[i].cache.Pop();
                    var pointerComponent = ptr as MonoBehaviour;
                    if (pointerComponent != null)
                    {
                        GameObjectExtensions.DestroyGameObject(pointerComponent.gameObject);
                    }
                }
            }

            // TODO: Troy also loop through activePointersToconfig and delete gameobjects there?

            pointerConfigurations = System.Array.Empty<PointerConfig>();
            activePointersToConfig.Clear();
        }

        /// <summary>
        /// Request an array of pointers for the controller type.
        /// </summary>
        /// <param name="controllerType">The controller type making the request for pointers.</param>
        /// <param name="controllingHand">The handedness of the controller making the request.</param>
        /// <param name="useSpecificType">Only register pointers with a specific type.</param>
        protected virtual IMixedRealityPointer[] RequestPointers(SupportedControllerType controllerType, Handedness controllingHand)
        {
            var returnPointers = new List<IMixedRealityPointer>();

<<<<<<< HEAD
            for (int i = 0; i < pointerConfigurations.Length; i++)
=======
            if ((Service != null) &&
                (InputSystemProfile != null) &&
                InputSystemProfile.PointerProfile != null)
>>>>>>> 129a19ac
            {
                var option = pointerConfigurations[i].profile;

                if (option.ControllerType.HasFlag(controllerType) && option.Handedness.HasFlag(controllingHand))
                {
                    var pointerCache = pointerConfigurations[i].cache;
                    if (pointerCache.Count > 0)
                    {
                        var p = pointerCache.Pop();
                        var pointerGameObject = p as MonoBehaviour;
                        if (p != null && pointerGameObject != null)
                        {
                            Debug.Log($"{p.PointerName} retrieved from cache in request");

                            pointerGameObject.gameObject.SetActive(true);

                            // Track pointer for recycling
                            activePointersToConfig.Add(p.PointerId, (uint)i);

                            returnPointers.Add(p);

                            // We got pointer from cache, continue to next pointer option to review
                            continue;
                        }
                    }
                    
                    // We couldn't obtain a pointer from our cache, resort to creating a new one
                    var pointer = CreatePointer(in option);
                    if (pointer != null)
                    {
                        Debug.Log($"{pointer.PointerId} created after cache miss in request");

                        // Track pointer for recycling
                        activePointersToConfig.Add(pointer.PointerId, (uint)i);

                        returnPointers.Add(pointer);
                    }
                }
            }

            return returnPointers.Count == 0 ? null : returnPointers.ToArray();
        }

        protected virtual void RecyclePointers(IMixedRealityInputSource inputSource)
        {
            if (inputSource != null)
            {
                var pointers = inputSource.Pointers;
                for (int i = 0; i < pointers.Length; i++)
                {
                    var p = pointers[i];
                    var pGameObject = p as MonoBehaviour;
                    if (p != null && pGameObject != null)
                    {
                        // TODO: Troy - look at reset method or other properties?
                        p.Controller = null;
                        pGameObject.gameObject.SetActive(false);

                        if (activePointersToConfig.ContainsKey(p.PointerId))
                        {
                            uint pointerOptionIndex = activePointersToConfig[p.PointerId];
                            activePointersToConfig.Remove(p.PointerId);

                            // Add our pointer back to our cache
                            pointerConfigurations[(int)pointerOptionIndex].cache.Push(p);
                        }
                    }
                }
            }
        }

        /// <summary>
        /// Instantiate the Pointer prefab with supplied PointerOption details. If there is no IMixedRealityPointer on the prefab, then destroy and log error
        /// </summary>
        /// <remarks>
        /// PointerOption is passed by ref to reduce copy overhead of struct
        /// </remarks>
        private IMixedRealityPointer CreatePointer(in PointerOption option)
        {
            var pointerObject = Object.Instantiate(option.PointerPrefab);
            MixedRealityPlayspace.AddChild(pointerObject.transform);
            var pointer = pointerObject.GetComponent<IMixedRealityPointer>();
            if (pointer == null)
            {
                Debug.LogError($"{option.PointerPrefab} does not have {typeof(IMixedRealityPointer).Name} component. Cannot create and utilize pointer");

                GameObjectExtensions.DestroyGameObject(pointerObject);
            }

            return pointer;
        }
    }
}<|MERGE_RESOLUTION|>--- conflicted
+++ resolved
@@ -43,23 +43,7 @@
             string name,
             uint priority,
             BaseMixedRealityProfile profile) : base(inputSystem, name, priority, profile)
-<<<<<<< HEAD
-        {
-            if (inputSystem == null)
-            {
-                Debug.LogError($"{name} requires a valid input system instance.");
-            }
-
-            InputSystem = inputSystem;
-        }
-
-        /// <summary>
-        /// The active instance of the input system.
-        /// </summary>
-        protected IMixedRealityInputSystem InputSystem { get; private set; }
-=======
         { }
->>>>>>> 129a19ac
 
         /// <summary>
         /// The input system configuration profile in use in the application.
@@ -135,13 +119,7 @@
         {
             var returnPointers = new List<IMixedRealityPointer>();
 
-<<<<<<< HEAD
             for (int i = 0; i < pointerConfigurations.Length; i++)
-=======
-            if ((Service != null) &&
-                (InputSystemProfile != null) &&
-                InputSystemProfile.PointerProfile != null)
->>>>>>> 129a19ac
             {
                 var option = pointerConfigurations[i].profile;
 
