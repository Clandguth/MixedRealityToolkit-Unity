﻿// Copyright (c) Microsoft Corporation. All rights reserved.
// Licensed under the MIT License. See LICENSE in the project root for license information.﻿

using Microsoft.MixedReality.Toolkit.Core.Attributes;
using Microsoft.MixedReality.Toolkit.Core.Definitions;
using Microsoft.MixedReality.Toolkit.Core.Extensions.EditorClassExtensions;
using Microsoft.MixedReality.Toolkit.Core.Services;
using Microsoft.MixedReality.Toolkit.Core.Utilities.Async;
using System;
using System.Text;
using UnityEditor;
using UnityEngine;

namespace Microsoft.MixedReality.Toolkit.Core.Inspectors.Profiles
{
    /// <summary>
    /// Base class for all <see cref="Microsoft.MixedReality.Toolkit.Core.Definitions.BaseMixedRealityProfile"/> Inspectors to inherit from.
    /// </summary>
    public abstract class BaseMixedRealityProfileInspector : Editor
    {
        private const string IsCustomProfileProperty = "isCustomProfile";
        private static readonly GUIContent NewProfileContent = new GUIContent("+", "Create New Profile");

        private static BaseMixedRealityProfile profile;
        private static SerializedObject targetProfile;
        private static BaseMixedRealityProfile profileToCopy;
        private static StringBuilder dropdownKeyBuilder = new StringBuilder();

        protected virtual void OnEnable()
        {
            if (target == null)
            {
                // Either when we are recompiling, or the inspector window is hidden behind another one, the target can get destroyed (null) and thereby will raise an ArgumentException when accessing serializedObject. For now, just return.
                return;
            }

            targetProfile = serializedObject;
            profile = target as BaseMixedRealityProfile;
        }

        [Obsolete("Use MixedRealityInspectorUtility.CheckMixedRealityConfigured instead")]
        public static bool CheckMixedRealityConfigured(bool flag = true)
        {
            return false;
        }

        /// <summary>
        /// Renders a <see cref="Microsoft.MixedReality.Toolkit.Core.Definitions.BaseMixedRealityProfile"/>.
        /// </summary>
        /// <param name="property">the <see cref="Microsoft.MixedReality.Toolkit.Core.Definitions.BaseMixedRealityProfile"/> property.</param>
        /// <param name="guiContent">The GUIContent for the field.</param>
        /// <param name="showAddButton">Optional flag to hide the create button.</param>
        /// <returns>True, if the profile changed.</returns>
        protected static bool RenderProfile(SerializedProperty property, GUIContent guiContent, bool showAddButton = true, Type serviceType = null)
        {
            return RenderProfileInternal(property, guiContent, showAddButton, serviceType);
        }

        /// <summary>
        /// Renders a <see cref="Microsoft.MixedReality.Toolkit.Core.Definitions.BaseMixedRealityProfile"/>.
        /// </summary>
        /// <param name="property">the <see cref="Microsoft.MixedReality.Toolkit.Core.Definitions.BaseMixedRealityProfile"/> property.</param>
        /// <param name="showAddButton">Optional flag to hide the create button.</param>
        /// <returns>True, if the profile changed.</returns>
        protected static bool RenderProfile(SerializedProperty property, bool showAddButton = true, Type serviceType = null)
        {
            return RenderProfileInternal(property, null, showAddButton, serviceType);
        }

        private static bool RenderProfileInternal(SerializedProperty property, GUIContent guiContent, bool showAddButton, Type serviceType = null)
        {
            profile = property.serializedObject.targetObject as BaseMixedRealityProfile;

            bool changed = false;

            var oldObject = property.objectReferenceValue;

            // If we're constraining this to a service type, check whether the profile is valid
            // If it isn't, issue a warning.
            if (serviceType != null && oldObject != null)
            {
                bool profileTypeIsValid = false;

                foreach (MixedRealityServiceProfileAttribute serviceProfileAttribute in oldObject.GetType().GetCustomAttributes(typeof(MixedRealityServiceProfileAttribute), true))
                {
                    if (serviceProfileAttribute.ServiceType.IsAssignableFrom(serviceType))
                    {
                        profileTypeIsValid = true;
                        break;
                    }
                }

                if (!profileTypeIsValid)
                {
                    EditorGUILayout.HelpBox("This profile is not supported for " + serviceType.Name + ". Using an unsupported service may result in unexpected behavior.", MessageType.Warning);
                }
            }

            EditorGUILayout.BeginHorizontal();
           
            if (guiContent == null)
            {
                EditorGUILayout.PropertyField(property);
            }
            else
            {
                EditorGUILayout.PropertyField(property, guiContent);
            }

            if (property.objectReferenceValue == null)
            {
                if (showAddButton)
                {
                    if (GUILayout.Button(NewProfileContent, EditorStyles.miniButton, GUILayout.Width(20f)))
                    {
                        var profileTypeName = property.type.Replace("PPtr<$", string.Empty).Replace(">", string.Empty);
                        Debug.Assert(profileTypeName != null, "No Type Found");

                        ScriptableObject instance = CreateInstance(profileTypeName);
                        var newProfile = instance.CreateAsset(AssetDatabase.GetAssetPath(Selection.activeObject)) as BaseMixedRealityProfile;
                        property.objectReferenceValue = newProfile;
                        property.serializedObject.ApplyModifiedProperties();
                        changed = true;
                    }
                }
            }
            else
            {
                var renderedProfile = property.objectReferenceValue as BaseMixedRealityProfile;
                Debug.Assert(renderedProfile != null);
                Debug.Assert(profile != null, "No profile was set in OnEnable. Did you forget to call base.OnEnable in a derived profile class?");

                if (GUILayout.Button(new GUIContent("Clone", "Replace with a copy of the default profile."), EditorStyles.miniButton, GUILayout.Width(42f)))
                {
<<<<<<< HEAD
                    MixedRealityProfileCloneWindow.OpenWindow(profile, renderedProfile, property);
=======
                    if (GUILayout.Button(new GUIContent("Clone", "Replace with a copy of the default profile."), EditorStyles.miniButton, GUILayout.Width(42f)))
                    {
                        profileToCopy = renderedProfile;
                        var profileTypeName = property.objectReferenceValue.GetType().Name;
                        Debug.Assert(profileTypeName != null, "No Type Found");

                        ScriptableObject instance = CreateInstance(profileTypeName);
                        var newProfile = instance.CreateAsset(AssetDatabase.GetAssetPath(Selection.activeObject)) as BaseMixedRealityProfile;
                        property.objectReferenceValue = newProfile;
                        property.serializedObject.ApplyModifiedProperties();
                        PasteProfileValuesDelay(newProfile);
                        changed = true;
                    }
>>>>>>> ebb11f1f
                }
            }
            
            EditorGUILayout.EndHorizontal();

            // Check fields within profile for other nested profiles
            // Draw them when found
            if (property.objectReferenceValue != null)
            {
                Type profileType = property.objectReferenceValue.GetType();
                if (typeof(BaseMixedRealityProfile).IsAssignableFrom(profileType))
                {
                    string showFoldoutKey = GetSubProfileDropdownKey(property);
                    bool showFoldout = SessionState.GetBool(showFoldoutKey, false);
                    showFoldout = EditorGUILayout.Foldout(showFoldout, showFoldout ? "Hide " + property.displayName + " contents" : "Show " + property.displayName + " contents", true);

                    if (showFoldout)
                    {
                        Editor subProfileEditor = Editor.CreateEditor(property.objectReferenceValue);

                        // If this is a default MRTK configuration profile, ask it to render as a sub-profile
                        if (typeof(BaseMixedRealityToolkitConfigurationProfileInspector).IsAssignableFrom(subProfileEditor.GetType()))
                        {
                            BaseMixedRealityToolkitConfigurationProfileInspector configProfile = (BaseMixedRealityToolkitConfigurationProfileInspector)subProfileEditor;
                            configProfile.RenderAsSubProfile = true;
                        }

                        EditorGUI.indentLevel++;
                        EditorGUILayout.BeginVertical(EditorStyles.helpBox);
                        subProfileEditor.OnInspectorGUI();

                        EditorGUILayout.Space();
                        EditorGUILayout.Space();

                        EditorGUILayout.EndVertical();
                        EditorGUI.indentLevel--;
                    }

                    SessionState.SetBool(showFoldoutKey, showFoldout);
                }
            }

            return changed;
        }

        private static string GetSubProfileDropdownKey(SerializedProperty property)
        {
            if (property.objectReferenceValue == null)
                throw new Exception("Can't get sub profile dropdown key for a property that is null.");

            dropdownKeyBuilder.Clear();
            dropdownKeyBuilder.Append("MRTK_SubProfile_ShowDropdown_");
            dropdownKeyBuilder.Append(property.name);
            dropdownKeyBuilder.Append("_");
            dropdownKeyBuilder.Append(property.objectReferenceValue.GetType().Name);
            return dropdownKeyBuilder.ToString();
        }

        [MenuItem("CONTEXT/BaseMixedRealityProfile/Create Copy from Profile Values", false, 0)]
        protected static async void CreateCopyProfileValues()
        {
            profileToCopy = profile;
            ScriptableObject newProfile = CreateInstance(profile.GetType().ToString());
            profile = newProfile.CreateAsset("Assets/MixedRealityToolkit.Generated/CustomProfiles") as BaseMixedRealityProfile;
            Debug.Assert(profile != null);

            await new WaitUntil(() => profileToCopy != profile);

            Selection.activeObject = null;
            PasteProfileValues();
            Selection.activeObject = profile;

            if (!profileToCopy.IsCustomProfile)
            {
                // For now we only replace it if it's the master configuration profile.
                // Sub-profiles are easy to update in the master configuration inspector.
                if (MixedRealityToolkit.Instance.ActiveProfile.GetType() == profile.GetType())
                {
                    MixedRealityToolkit.Instance.ActiveProfile = profile as MixedRealityToolkitConfigurationProfile;
                }
            }
        }

        [MenuItem("CONTEXT/BaseMixedRealityProfile/Copy Profile Values", false, 1)]
        private static void CopyProfileValues()
        {
            profileToCopy = profile;
        }

        [MenuItem("CONTEXT/BaseMixedRealityProfile/Paste Profile Values", true)]
        private static bool PasteProfileValuesValidation()
        {
            return profile != null &&
                   targetProfile != null &&
                   profileToCopy != null &&
                   targetProfile.FindProperty(IsCustomProfileProperty).boolValue &&
                   profile.GetType() == profileToCopy.GetType();
        }

        [MenuItem("CONTEXT/BaseMixedRealityProfile/Paste Profile Values", false, 2)]
        private static void PasteProfileValues()
        {
            Undo.RecordObject(profile, "Paste Profile Values");
            bool targetIsCustom = targetProfile.FindProperty(IsCustomProfileProperty).boolValue;
            string originalName = targetProfile.targetObject.name;
            EditorUtility.CopySerialized(profileToCopy, targetProfile.targetObject);
            targetProfile.Update();
            targetProfile.FindProperty(IsCustomProfileProperty).boolValue = targetIsCustom;
            targetProfile.ApplyModifiedProperties();
            targetProfile.targetObject.name = originalName;
            Debug.Assert(targetProfile.FindProperty(IsCustomProfileProperty).boolValue == targetIsCustom);
            AssetDatabase.SaveAssets();
        }

        private static async void PasteProfileValuesDelay(BaseMixedRealityProfile newProfile)
        {
            await new WaitUntil(() => profile == newProfile);
            Selection.activeObject = null;
            PasteProfileValues();
            Selection.activeObject = newProfile;
        }
    }
}<|MERGE_RESOLUTION|>--- conflicted
+++ resolved
@@ -132,23 +132,7 @@
 
                 if (GUILayout.Button(new GUIContent("Clone", "Replace with a copy of the default profile."), EditorStyles.miniButton, GUILayout.Width(42f)))
                 {
-<<<<<<< HEAD
                     MixedRealityProfileCloneWindow.OpenWindow(profile, renderedProfile, property);
-=======
-                    if (GUILayout.Button(new GUIContent("Clone", "Replace with a copy of the default profile."), EditorStyles.miniButton, GUILayout.Width(42f)))
-                    {
-                        profileToCopy = renderedProfile;
-                        var profileTypeName = property.objectReferenceValue.GetType().Name;
-                        Debug.Assert(profileTypeName != null, "No Type Found");
-
-                        ScriptableObject instance = CreateInstance(profileTypeName);
-                        var newProfile = instance.CreateAsset(AssetDatabase.GetAssetPath(Selection.activeObject)) as BaseMixedRealityProfile;
-                        property.objectReferenceValue = newProfile;
-                        property.serializedObject.ApplyModifiedProperties();
-                        PasteProfileValuesDelay(newProfile);
-                        changed = true;
-                    }
->>>>>>> ebb11f1f
                 }
             }
             
