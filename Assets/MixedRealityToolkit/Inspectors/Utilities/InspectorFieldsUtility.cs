--- conflicted
+++ resolved
@@ -5,11 +5,7 @@
 using UnityEditor;
 using UnityEngine;
 
-<<<<<<< HEAD
-namespace Microsoft.MixedReality.Toolkit.Editor.Utilities
-=======
 namespace MRTKPrefix.Utilities.Editor
->>>>>>> c56bcb93
 {
     /// <summary>
     /// A collection of helper functions for adding InspectorFields to a custom Inspector
