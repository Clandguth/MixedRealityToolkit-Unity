--- conflicted
+++ resolved
@@ -576,35 +576,15 @@
                 switch (objects.Length)
                 {
                     case 0:
-<<<<<<< HEAD
-#if UNITY_EDITOR
-                        // Generating a new instance during app shutdown in the editor allows instances to persist into edit mode, which may cause unwanted behavior
-                        if (isApplicationQuitting)
-                        {
-                            Debug.LogWarning("Trying to find instance during application shutdown.");
-                            return null;
-                        }
-#endif
-                        //RegisterInstance(new GameObject(nameof(MixedRealityToolkit)).AddComponent<MixedRealityToolkit>());
                         break;
 
                     case 1:
-                        Debug.Log("Attempting to register instance " + objects[0].GetInstanceID());
-=======
-                        break;
-
-                    case 1:
->>>>>>> b99272ed
                         RegisterInstance(objects[0]);
                         break;
 
                     default:
                         foreach (MixedRealityToolkit toolkit in objects)
                         {
-<<<<<<< HEAD
-                            Debug.Log("Attempting to register instance " + toolkit.GetInstanceID());
-=======
->>>>>>> b99272ed
                             RegisterInstance(toolkit);
                         }
                         break;
@@ -612,11 +592,7 @@
 
                 if (activeInstance == null)
                 {
-<<<<<<< HEAD
-                    Debug.LogError("Didn't find / couldn't create an active instance of mixed reality toolkit.");
-=======
                     Debug.LogError("Didn't find / couldn't create an active instance of mixed reality toolkit. You can add one to your scene via 'Mixed Reality Toolkit->Add to Scene and Configure'");
->>>>>>> b99272ed
                 }
 
                 return activeInstance;
@@ -770,11 +746,7 @@
             {   // If we're already registered, no need to proceed
                 return;
             }
-<<<<<<< HEAD
-
-=======
-            
->>>>>>> b99272ed
+
             // If we do, then it's not this instance, so deactivate this instance
             toolkitInstance.name = InactiveInstanceGameObjectName;
             // Move to the bottom of the heirarchy so it stays out of the way
