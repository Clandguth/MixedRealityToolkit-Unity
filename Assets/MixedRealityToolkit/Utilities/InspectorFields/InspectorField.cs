--- conflicted
+++ resolved
@@ -6,11 +6,7 @@
 using UnityEngine;
 using UnityEngine.Events;
 
-<<<<<<< HEAD
-namespace Microsoft.MixedReality.Toolkit.Editor.Utilities
-=======
 namespace MRTKPrefix.Utilities.Editor
->>>>>>> c56bcb93
 {
     /// <summary>
     /// A set of field/property tags used to define how a property should render in a custom inspector
