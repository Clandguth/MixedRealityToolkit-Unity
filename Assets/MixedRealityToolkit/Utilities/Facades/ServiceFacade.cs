﻿// Copyright (c) Microsoft Corporation. All rights reserved.
// Licensed under the MIT License. See LICENSE in the project root for license information.

using System;
using System.Collections.Generic;
using UnityEngine;

namespace Microsoft.MixedReality.Toolkit.Utilities.Facades
{
    /// <summary>
    /// Lightweight MonoBehavior used to represent active services in scene.
    /// </summary>
    [ExecuteAlways]
    public class ServiceFacade : MonoBehaviour
    {
        public static Dictionary<Type, ServiceFacade> FacadeServiceLookup = new Dictionary<Type, ServiceFacade>();
        public static List<ServiceFacade> ActiveFacadeObjects = new List<ServiceFacade>();

        public IMixedRealityService Service { get; private set; } = null;
        public Type ServiceType { get; private set; } = null;
        public bool Destroyed { get; private set; } = false;

        public void SetService(IMixedRealityService service)
        {
            this.Service = service;

            if (service == null)
            {
                ServiceType = null;
                name = "(Destroyed)";
                gameObject.SetActive(false);
                return;
            }
            else
            {
                this.ServiceType = service.GetType();

                name = ServiceType.Name;
                gameObject.SetActive(true);

                if (!FacadeServiceLookup.ContainsKey(ServiceType))
                {
                    FacadeServiceLookup.Add(ServiceType, this);
                }
                else
                {
                    FacadeServiceLookup[ServiceType] = this;
                }

                if (!ActiveFacadeObjects.Contains(this))
                {
                    ActiveFacadeObjects.Add(this);
                }
            }
        }

<<<<<<< HEAD
        public void CheckIfStillValid()
        {
            if (service == null || transform.parent != facadeParent)
            {
                GameObjectExtensions.DestroyGameObject(gameObject);
            }
        }

=======
>>>>>>> 80662a77
        private void OnDestroy()
        {
            Destroyed = true;

            if (FacadeServiceLookup != null && ServiceType != null)
            {
                FacadeServiceLookup.Remove(ServiceType);
            }

            ActiveFacadeObjects.Remove(this);
        }
    }
}<|MERGE_RESOLUTION|>--- conflicted
+++ resolved
@@ -54,17 +54,6 @@
             }
         }
 
-<<<<<<< HEAD
-        public void CheckIfStillValid()
-        {
-            if (service == null || transform.parent != facadeParent)
-            {
-                GameObjectExtensions.DestroyGameObject(gameObject);
-            }
-        }
-
-=======
->>>>>>> 80662a77
         private void OnDestroy()
         {
             Destroyed = true;
