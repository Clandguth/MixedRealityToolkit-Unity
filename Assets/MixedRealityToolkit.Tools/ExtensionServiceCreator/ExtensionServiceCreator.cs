﻿// Copyright (c) Microsoft Corporation. All rights reserved.
// Licensed under the MIT License. See LICENSE in the project root for license information.

using Microsoft.CSharp;
using Microsoft.MixedReality.Toolkit.Utilities;
using Microsoft.MixedReality.Toolkit.Utilities.Editor;
using System;
using System.Collections.Generic;
using System.Reflection;
using System.Threading.Tasks;
using UnityEditor;
using UnityEngine;

namespace Microsoft.MixedReality.Toolkit.Editor
{
    /// <summary>
    /// Class used to generate service scripts and profile instances
    /// </summary>
    public class ExtensionServiceCreator
    {
        #region enums and types

        /// <summary>
        /// Result of create operation
        /// </summary>
        public enum CreateResult
        {
            None,
            Successful,
            Error,
        }

        /// <summary>
        /// The current stage of the creation process
        /// </summary>
        public enum CreationStage
        {
            SelectNameAndPlatform,
            ChooseOutputFolders,
            CreatingExtensionService,
            CreatingProfileInstance,
            Finished,
        }

        /// <summary>
        /// Simple struct for storing state in editor prefs when recompiling
        /// </summary>
        [Serializable]
        private struct PersistentState
        {
            public string ServiceName;
            public bool UsesProfile;
            public bool UsesInspector;
            public SupportedPlatforms Platforms;
            public CreationStage Stage;
            public string ServiceFolderPath;
            public string InspectorFolderPath;
            public string InterfaceFolderPath;
            public string ProfileFolderPath;
            public string ProfileAssetFolderPath;
            public string Namespace;
        }

        #endregion

        #region static

        private static readonly string DefaultExtensionsFolderName = "MixedRealityToolkit.Extensions";
        private static readonly string DefaultExtensionNamespace = "Microsoft.MixedReality.Toolkit.Extensions";
        private static readonly string PersistentStateKey = "MRTK_ExtensionServiceWizard_State_Before_Recompilation";
        private static readonly string ScriptExtension = ".cs";
        private static readonly string ProfileExtension = ".asset";
        private static readonly string ServiceNameSearchString = "#SERVICE_NAME#";
        private static readonly string InspectorNameSearchString = "#INSPECTOR_NAME#";
        private static readonly string InterfaceNameSearchString = "#INTERFACE_NAME#";
        private static readonly string ProfileNameSearchString = "#PROFILE_NAME#";
        private static readonly string ProfileFieldNameSearchString = "#PROFILE_FIELD_NAME#";
        private static readonly string SupportedPlatformsSearchString = "#SUPPORTED_PLATFORMS_PARAM#";
        private static readonly string ExtensionNamespaceSearchString = "#NAMESPACE#";
        private static readonly string SampleCodeTemplate = "#INTERFACE_NAME# #SERVICE_NAME# = MixedRealityToolkit.Instance.GetService<#INTERFACE_NAME#>();";

        #endregion

        #region paths

        private string ExtensionsFolder
        {
            get
            {
                return MixedRealityToolkitFiles.MapModulePath(MixedRealityToolkitModuleType.Extensions);
            }
        }

        private string ServiceTemplatePath
        {
            get => MixedRealityToolkitFiles.MapRelativeFilePath(MixedRealityToolkitModuleType.Tools, "ExtensionServiceCreator/Templates/ExtensionScriptTemplate.txt");
        }

        private string InspectorTemplatePath
        {
            get => MixedRealityToolkitFiles.MapRelativeFilePath(MixedRealityToolkitModuleType.Tools, "ExtensionServiceCreator/Templates/ExtensionInspectorTemplate.txt");
        }

        private string InterfaceTemplatePath
        {
            get => MixedRealityToolkitFiles.MapRelativeFilePath(MixedRealityToolkitModuleType.Tools, "ExtensionServiceCreator/Templates/ExtensionInterfaceTemplate.txt");
        }

        private string ProfileTemplatePath
        {
            get => MixedRealityToolkitFiles.MapRelativeFilePath(MixedRealityToolkitModuleType.Tools, "ExtensionServiceCreator/Templates/ExtensionProfileTemplate.txt");
        }
        
        #endregion

        #region public properties

        public string ServiceName
        {
            get { return state.ServiceName; }
            set { state.ServiceName = value; }
        }

        public bool UsesProfile
        {
            get { return state.UsesProfile; }
            set { state.UsesProfile = value; }
        }

        public bool UsesInspector
        {
            get { return state.UsesInspector; }
            set { state.UsesInspector = value; }
        }

        public SupportedPlatforms Platforms
        {
            get { return state.Platforms; }
            set { state.Platforms = value; }
        }

        public CreationStage Stage
        {
            get { return state.Stage; }
            set { state.Stage = value; }
        }

        public string Namespace
        {
            get { return state.Namespace; }
            set { state.Namespace = value; }
        }

        public IEnumerable<string> CreationLog { get { return creationLog; } }
        public CreateResult Result { get; private set; } = CreateResult.None;
        public string InterfaceName { get { return "I" + ServiceName; } }
        public string ProfileName { get { return ServiceName + "Profile"; } }
        public string InspectorName { get { return ServiceName + "Inspector"; } }
        public string ServiceFieldName { get { return Char.ToLowerInvariant(ServiceName[0]) + ServiceName.Substring(1); } }
        public string ProfileFieldName { get { return Char.ToLowerInvariant(ProfileName[0]) + ProfileName.Substring(1); } }
        public string ProfileAssetName { get { return "Default" + ProfileName; } }

        public UnityEngine.Object ServiceFolderObject { get; set; }
        public UnityEngine.Object InspectorFolderObject { get; set; }
        public UnityEngine.Object InterfaceFolderObject { get; set; }
        public UnityEngine.Object ProfileFolderObject { get; set; }
        public UnityEngine.Object ProfileAssetFolderObject { get; set; }

        public Type ServiceType { get; private set; }
        public BaseMixedRealityProfile ProfileInstance { get; private set; }

        #endregion

        #region private properties

        private string ServiceFolderPath
        {
            get { return state.ServiceFolderPath; }
            set { state.ServiceFolderPath = value; }
        }

        private string InspectorFolderPath
        {
            get { return state.InspectorFolderPath; }
            set { state.InspectorFolderPath = value; }
        }

        private string InterfaceFolderPath
        {
            get { return state.InterfaceFolderPath; }
            set { state.InterfaceFolderPath = value; }
        }

        private string ProfileFolderPath
        {
            get { return state.ProfileFolderPath; }
            set { state.ProfileFolderPath = value; }
        }

        private string ProfileAssetFolderPath
        {
            get { return state.ProfileAssetFolderPath; }
            set { state.ProfileAssetFolderPath = value; }
        }

        public string SampleCode
        {
            get
            {
                string sampleCode = SampleCodeTemplate;
                sampleCode = sampleCode.Replace(InterfaceNameSearchString, InterfaceName);
                sampleCode = sampleCode.Replace(ServiceNameSearchString, ServiceFieldName);
                return sampleCode;
            }
        }

        private string ServiceTemplate;
        private string InspectorTemplate;
        private string InterfaceTemplate;
        private string ProfileTemplate;

        #endregion

        #region private fields

        private List<string> creationLog = new List<string>();
        private PersistentState state;

        #endregion

        #region public methods

        public void StoreState()
        {
            string stateString = JsonUtility.ToJson(state);
            SessionState.SetString(PersistentStateKey, stateString);
        }

        public void ResetState()
        {
            Debug.Log("Resetting state");
            SessionState.EraseString(PersistentStateKey);
        }

        public async void LoadStoredState()
        {
            // (We can't call SessionState from inside a constructor)
            // Check to see whether editor prefs exist of our persistent state
            // If it does, load that now and clear the state
            string persistentState = SessionState.GetString(PersistentStateKey, string.Empty);
            if (!string.IsNullOrEmpty(persistentState))
            {
                state = JsonUtility.FromJson<PersistentState>(persistentState);
                // If we got this far we know we were successful
                Result = CreateResult.Successful;
                // If we were interrupted during script creation, move to profile creation
                switch (Stage)
                {
                    case CreationStage.CreatingExtensionService:
                        await ResumeAssetCreationProcessAfterReload();
                        break;
                }
            }
            else
            {
                // Otherwise create a default state
                CreateDefaultState();
            }
        }

        public bool ValidateAssets(List<string> errors)
        {
            errors.Clear();

            if (ServiceTemplate == null)
            {
                if (!ReadTemplate(ServiceTemplatePath, ref ServiceTemplate))
                {
                    errors.Add("Script template not found in " + ServiceTemplatePath);
                }
            }

            if (InspectorTemplate == null)
            {
                if (!ReadTemplate(InspectorTemplatePath, ref InspectorTemplate))
                {
                    errors.Add("Inspector template not found in " + InspectorTemplatePath);
                }
            }

            if (InterfaceTemplate == null)
            {
                if (!ReadTemplate(InterfaceTemplatePath, ref InterfaceTemplate))
                {
                    errors.Add("Interface template not found in " + InterfaceTemplatePath);
                }
            }

            if (ProfileTemplate == null)
            {
                if (!ReadTemplate(ProfileTemplatePath, ref ProfileTemplate))
                {
                    errors.Add("Profile template not found in " + ProfileTemplatePath);
                }
            }

            if (!AssetDatabase.IsValidFolder(ExtensionsFolder))
            {
                AssetDatabase.CreateFolder("Assets", DefaultExtensionsFolderName);
                AssetDatabase.Refresh();
            }

            return errors.Count == 0;
        }

        private bool ReadTemplate(string templatePath, ref string template)
        {
            string dataPath = Application.dataPath.Replace("/Assets", string.Empty);
            string path = System.IO.Path.Combine(dataPath, templatePath);

            try
            {
                template = System.IO.File.ReadAllText(path);
            }
            catch (Exception e)
            {
                Debug.LogWarning(e.ToString());
                return false;
            }

            return !string.IsNullOrEmpty(template);
        }

        public bool ValidateName(List<string> errors)
        {
            errors.Clear();

            if (string.IsNullOrEmpty(ServiceName))
            {
                errors.Add("Name cannot be empty.");
                return false;
            }

            if (!ServiceName.EndsWith("Service"))
            {
                errors.Add("Name must end with 'Service' suffix.");
            }
            
            if (!CSharpCodeProvider.CreateProvider("C#").IsValidIdentifier(ServiceName))
            {
                errors.Add("Name must not contain illegal characters.");
            }

            return errors.Count == 0;
        }

        public bool ValidateFolders(List<string> errors)
        {
            errors.Clear();

            if (ServiceFolderObject == null)
            {
                ServiceFolderObject = (UnityEngine.Object)AssetDatabase.LoadAssetAtPath(ExtensionsFolder, typeof(UnityEngine.Object));
            }

            if (InspectorFolderObject == null && ServiceFolderObject != null)
            {
                InspectorFolderObject = ServiceFolderObject;
            }

            if (InterfaceFolderObject == null && ServiceFolderObject != null)
            {
                InterfaceFolderObject = ServiceFolderObject;
            }

            if (ProfileFolderObject == null && ServiceFolderObject != null)
            {
                ProfileFolderObject = ServiceFolderObject;
            }

            if (ProfileAssetFolderObject == null && ServiceFolderObject != null)
            {
                ProfileAssetFolderObject = ServiceFolderObject;
            }

            ServiceFolderPath = ServiceFolderObject != null ? AssetDatabase.GetAssetPath(ServiceFolderObject) : string.Empty;
            InspectorFolderPath = InspectorFolderObject != null ? AssetDatabase.GetAssetPath(InspectorFolderObject) : string.Empty;
            InterfaceFolderPath = InterfaceFolderObject != null ? AssetDatabase.GetAssetPath(InterfaceFolderObject) : string.Empty;
            ProfileFolderPath = ProfileFolderObject != null ? AssetDatabase.GetAssetPath(ProfileFolderObject) : string.Empty;
            ProfileAssetFolderPath = ProfileAssetFolderObject != null ? AssetDatabase.GetAssetPath(ProfileAssetFolderObject) : string.Empty;

            // Make sure the folders exist and aren't other assets
            if (!AssetDatabase.IsValidFolder(ServiceFolderPath))
            {
                errors.Add("Service folder is not valid.");
            }

            if (!AssetDatabase.IsValidFolder(InspectorFolderPath))
            {
                errors.Add("Inspector folder is not valid.");
            }

            if (!AssetDatabase.IsValidFolder(InterfaceFolderPath))
            {
                errors.Add("Interface folder is not valid.");
            }

            if (!AssetDatabase.IsValidFolder(ProfileFolderPath))
            {
                errors.Add("Profile folder is not valid.");
            }

            if (!AssetDatabase.IsValidFolder(ProfileAssetFolderPath))
            {
                errors.Add("Profile asset folder is not valid.");
            }

            // Make sure there aren't already assets with the same name
            if (AssetExists(ServiceFolderPath, ServiceName, ScriptExtension))
            {
                errors.Add("Service script asset already exists. Delete it or choose a different service name to continue.");
            }

            if (AssetExists(InspectorFolderPath, InspectorName, ScriptExtension))
            {
                errors.Add("Inspector script asset already exists. Delete it or choose a different service name to continue.");
            }

            if (AssetExists(InterfaceFolderPath, InterfaceName, ScriptExtension))
            {
                errors.Add("Interface script asset already exists. Delete it or choose a different service name to continue.");
            }

            if (AssetExists(ProfileFolderPath, ProfileName, ScriptExtension))
            {
                errors.Add("Profile script asset already exists. Delete it or choose a different service name to continue.");
            }

            if (AssetExists(ProfileAssetFolderPath, ProfileAssetName, ProfileExtension))
            {
                errors.Add("Profile asset already exists. Delete it or choose a different service name to continue.");
            }

            return errors.Count == 0;
        }

        public bool ValidatePlatforms(List<string> errors)
        {
            errors.Clear();

            if ((int)Platforms == 0)
            {
                errors.Add("Service must support at least one platform.");
            }

            return errors.Count == 0;
        }

        public bool ValidateNamespace(List<string> errors)
        {
            errors.Clear();

            if (string.IsNullOrEmpty(Namespace))
            {
                Namespace = DefaultExtensionNamespace;
            }

            // Check if a class with this name already exists
            Type serviceType = Type.GetType(Namespace + "." + ServiceName);
            if (serviceType != null)
            {
                errors.Add("The type '" + ServiceName + "' already exists in this namespace.");
            }

            Type inspectorType = Type.GetType(Namespace + ".Editor." + InspectorName);
            if (serviceType != null)
            {
                errors.Add("The type '" + InspectorName + "' already exists in this namespace.");
            }

            Type interfaceType = Type.GetType(Namespace + "." + InterfaceName);
            if (interfaceType != null)
            {
                errors.Add("The type '" + InterfaceName + "' already exists in this namespace.");
            }

            Type profileType = Type.GetType(Namespace + "." + ProfileName);
            if (profileType != null)
            {
                errors.Add("The type '" + ProfileName + "' already exists in this namespace.");
            }

            return errors.Count == 0;
        }

        public async Task BeginAssetCreationProcess()
        {
            await Task.Yield();

            Stage = CreationStage.CreatingExtensionService;
            Result = CreateResult.Successful;

            // At this point, we're ready to store a temporary state in editor prefs
            StoreState();

            string serviceAsset = CreateTextAssetFromTemplate(ServiceTemplate);
            WriteTextAssetToDisk(serviceAsset, ServiceName, ServiceFolderPath);
            if (Result == CreateResult.Error) { return; }

            // This delay is purely for visual flow
            await Task.Delay(100);
<<<<<<< HEAD
            string inspectorAsset = CreateTextAssetFromTemplate(InspectorTemplate);
            WriteTextAssetToDisk(inspectorAsset, InspectorName, InspectorFolderPath);
            if (Result == CreateResult.Error) { return; }
=======
            if (UsesInspector)
            {
                string inspectorAsset = CreateTextAssetFromTemplate(InspectorTemplate);
                WriteTextAssetToDisk(inspectorAsset, InspectorName, InspectorFolderPath);
                if (Result == CreateResult.Error)
                    return;
            }
>>>>>>> 94944fd3

            // This delay is purely for visual flow
            await Task.Delay(100);
            string interfaceAsset = CreateTextAssetFromTemplate(InterfaceTemplate);
            WriteTextAssetToDisk(interfaceAsset, InterfaceName, InterfaceFolderPath);
            if (Result == CreateResult.Error) { return; }

            // This delay is purely for visual flow
            await Task.Delay(100);
            string profileAsset = string.Empty;
            if (UsesProfile)
            {
                profileAsset = CreateTextAssetFromTemplate(ProfileTemplate);
                WriteTextAssetToDisk(profileAsset, ProfileName, ProfileFolderPath);
                if (Result == CreateResult.Error) { return; }
            }

            // Wait a moment, then refresh the database and save our assets
            await Task.Delay(100);
            AssetDatabase.Refresh();
            AssetDatabase.SaveAssets();
            await Task.Delay(100);

            // Subscribe to Unity's log output so we can detect compilation errors
            Application.logMessageReceived += LogMessageReceived;

            // Wait for scripts to finish compiling
            while (EditorApplication.isCompiling)
            {
                await Task.Delay(100);
            }

            // Unsubscribe
            Application.logMessageReceived -= LogMessageReceived;
            // If we've gotten this far, it means that there was a compilation error
            // Otherwise this object would have been wiped from memory
        }

        public async Task ResumeAssetCreationProcessAfterReload()
        {
            await Task.Yield();

            Result = CreateResult.Successful;
            Stage = CreationStage.CreatingProfileInstance;

            // Wait for scripts to finish compiling
            while (EditorApplication.isCompiling)
            {
                await Task.Delay(100);
            }

            // Search for our service type up front
            ServiceType = FindServiceType(ServiceName);
            if (ServiceType == null)
            {
                Stage = CreationStage.Finished;
                Result = CreateResult.Error;
                creationLog.Add("Couldn't find type " + ServiceName + " in loaded assemblies.");
                return;
            }

            // If this service doesn't use a profile, skip this step
            if (!UsesProfile)
            {
                Stage = CreationStage.Finished;
                creationLog.Add("Service does not use profile - skipping profile creation.");
                return;
            }

            try
            {
                ScriptableObject profileInstance = ScriptableObject.CreateInstance(Namespace + "." + ProfileName);
                if (profileInstance == null)
                {
                    creationLog.Add("Couldn't create instance of profile class " + Namespace + "." + ProfileName + " - aborting");
                    Result = CreateResult.Error;
                    return;
                }

                string profilePath = System.IO.Path.Combine(ProfileFolderPath, ProfileAssetName + ProfileExtension);
                profileInstance.name = ProfileAssetName;

                // Save the asset and refresh
                AssetDatabase.CreateAsset(profileInstance, profilePath);
                AssetDatabase.SaveAssets();
                AssetDatabase.Refresh();

                // Force import the asset so it works with object reference values in serialized props
                AssetDatabase.ImportAsset(profilePath, ImportAssetOptions.ForceUpdate);

                // Load asset immediately to ensure it was created, and for registration later
                ProfileInstance = AssetDatabase.LoadAssetAtPath<BaseMixedRealityProfile>(profilePath);
                if (ProfileInstance == null)
                {
                    creationLog.Add("Couldn't load profile instance after creation!");
                    Stage = CreationStage.Finished;
                    Result = CreateResult.Error;
                    return;
                }
            }
            catch (Exception e)
            {
                creationLog.Add("Exception when creating profile instance");
                creationLog.Add(e.ToString());
                Stage = CreationStage.Finished;
                Result = CreateResult.Error;
                return;
            }

            Stage = CreationStage.Finished;
        }

        #endregion

        #region private methods

        private void CreateDefaultState()
        {
            state = new PersistentState();
            state.ServiceName = "NewService";
            state.UsesProfile = true;
            state.UsesInspector = true;
            state.Stage = CreationStage.SelectNameAndPlatform;
            state.Platforms = SupportedPlatforms.LinuxStandalone | SupportedPlatforms.MacStandalone | SupportedPlatforms.WindowsStandalone | SupportedPlatforms.WindowsUniversal;
        }

        private bool AssetExists(string assetPath, string assetName, string extension)
        {
            string path = System.IO.Path.Combine(assetPath, assetName + extension);
            UnityEngine.Object asset = AssetDatabase.LoadAssetAtPath<UnityEngine.Object>(path);
            return asset != null;
        }

        private string CreateTextAssetFromTemplate(string templateText)
        {
            string scriptContents = templateText;
            scriptContents = scriptContents.Replace(ServiceNameSearchString, ServiceName);
            scriptContents = scriptContents.Replace(InspectorNameSearchString, InspectorName);
            scriptContents = scriptContents.Replace(InterfaceNameSearchString, InterfaceName);
            scriptContents = scriptContents.Replace(ProfileNameSearchString, ProfileName);
            scriptContents = scriptContents.Replace(ProfileFieldNameSearchString, ProfileFieldName);
            scriptContents = scriptContents.Replace(ExtensionNamespaceSearchString, Namespace);

            List<string> platformValues = new List<string>();
            foreach (SupportedPlatforms platform in Enum.GetValues(typeof(SupportedPlatforms)))
            {
                if ((platform & Platforms) != 0)
                {
                    platformValues.Add("SupportedPlatforms." + platform.ToString());
                }
            }
            scriptContents = scriptContents.Replace(SupportedPlatformsSearchString, String.Join("|", platformValues.ToArray()));

            if (string.IsNullOrEmpty(scriptContents))
            {
                Result = CreateResult.Error;
                creationLog.Add("Script contents were empty, aborting.");
            }

            return scriptContents;
        }

        private void WriteTextAssetToDisk(string contents, string assetName, string folderPath)
        {
            string localPath = folderPath + "/" + assetName + ScriptExtension;
            creationLog.Add("Creating " + localPath);
            try
            {
                System.IO.File.WriteAllText(localPath, contents);
            }
            catch (Exception e)
            {
                Result = CreateResult.Error;
                creationLog.Add(e.ToString());
            }
        }

        private void LogMessageReceived(string condition, string stackTrace, LogType type)
        {
            switch (type)
            {
                case LogType.Error:
                case LogType.Exception:
                    creationLog.Add("Encountered error while compiling");
                    creationLog.Add(condition);
                    Result = CreateResult.Error;
                    break;

                default:
                    break;
            }
        }

        private static Type FindServiceType(string serviceClassName)
        {
            foreach (Assembly assembly in AppDomain.CurrentDomain.GetAssemblies())
            {
                foreach (Type type in assembly.GetTypes())
                {
                    if (!type.IsClass || type.IsAutoClass || type.IsAbstract || type.IsGenericType || type.IsArray) { continue; }

                    if (type.Name.Equals(serviceClassName)) { return type; }
                }
            }

            return null;
        }

        #endregion
    }
}<|MERGE_RESOLUTION|>--- conflicted
+++ resolved
@@ -509,19 +509,12 @@
 
             // This delay is purely for visual flow
             await Task.Delay(100);
-<<<<<<< HEAD
-            string inspectorAsset = CreateTextAssetFromTemplate(InspectorTemplate);
-            WriteTextAssetToDisk(inspectorAsset, InspectorName, InspectorFolderPath);
-            if (Result == CreateResult.Error) { return; }
-=======
             if (UsesInspector)
             {
                 string inspectorAsset = CreateTextAssetFromTemplate(InspectorTemplate);
                 WriteTextAssetToDisk(inspectorAsset, InspectorName, InspectorFolderPath);
-                if (Result == CreateResult.Error)
-                    return;
-            }
->>>>>>> 94944fd3
+                if (Result == CreateResult.Error) { return; }
+            }
 
             // This delay is purely for visual flow
             await Task.Delay(100);
