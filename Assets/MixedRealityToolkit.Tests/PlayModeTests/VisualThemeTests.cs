﻿// Copyright (c) Microsoft Corporation. All rights reserved.
// Licensed under the MIT License. See LICENSE in the project root for license information.

#if !WINDOWS_UWP
// When the .NET scripting backend is enabled and C# projects are built
// The assembly that this file is part of is still built for the player,
// even though the assembly itself is marked as a test assembly (this is not
// expected because test assemblies should not be included in player builds).
// Because the .NET backend is deprecated in 2018 and removed in 2019 and this
// issue will likely persist for 2018, this issue is worked around by wrapping all
// play mode tests in this check.

using Microsoft.MixedReality.Toolkit.Editor;
using Microsoft.MixedReality.Toolkit.Input;
using Microsoft.MixedReality.Toolkit.UI;
using Microsoft.MixedReality.Toolkit.Utilities;
using NUnit.Framework;
using NUnit.Framework.Internal;
using System;
using System.Collections;
using System.Collections.Generic;
using UnityEditor;
using UnityEngine;
using UnityEngine.TestTools;
using UnityEngine.UI;

namespace Microsoft.MixedReality.Toolkit.Tests
{
    class VisualThemeTests
    {
        private const string DefaultColorProperty = "_Color";

        [SetUp]
        public void Setup()
        {
            PlayModeTestUtilities.Setup();
            TestUtilities.PlayspaceToOriginLookingForward();
        }

        [TearDown]
        public void TearDown()
        {
            PlayModeTestUtilities.TearDown();
        }

        #region Tests

        [UnityTest]
        public IEnumerator TestActivateTheme()
        {
            bool state0 = false;
            bool state1 = true;

            var defaultStateValues = new List<List<ThemePropertyValue>>()
            {
                new List<ThemePropertyValue>()
                {
                    new ThemePropertyValue() { Bool = state0 },
                    new ThemePropertyValue() { Bool = state1 },
                }
            };

            yield return TestTheme<InteractableActivateTheme, MeshRenderer>(defaultStateValues,
                (host, theme) => { Assert.AreEqual(true, host.activeInHierarchy); },
                (theme) => { Assert.AreEqual(state0, theme.Host.activeInHierarchy); },
                (theme) => { Assert.AreEqual(state1, theme.Host.activeInHierarchy); });
        }

        [UnityTest]
        public IEnumerator TestMaterialTheme()
        {
            // Point Cube diagonally to right
            var hostGameObject = GameObject.CreatePrimitive(PrimitiveType.Cube);
            hostGameObject.GetComponent<Renderer>().material = new Material(Shader.Find("Unlit/Color"));
            var initMaterial = hostGameObject.GetComponent<Renderer>().material;

            Material state0 = new Material(StandardShaderUtility.MrtkStandardShader);
            Material state1 = new Material(Shader.Find("Standard"));

            var defaultStateValues = new List<List<ThemePropertyValue>>()
            {
                new List<ThemePropertyValue>()
                {
                    new ThemePropertyValue() { Material = state0 },
                    new ThemePropertyValue() { Material = state1 },
                }
            };

            yield return TestTheme<InteractableMaterialTheme, MeshRenderer>(hostGameObject, defaultStateValues,
                (host, theme) => { Assert.AreEqual(initMaterial, host.GetComponent<Renderer>().material); },
                (theme) => { Assert.AreEqual(state0, theme.Host.GetComponent<Renderer>().sharedMaterial); },
                (theme) => { Assert.AreEqual(state1, theme.Host.GetComponent<Renderer>().sharedMaterial); });
        }

        [UnityTest]
        public IEnumerator TestOffsetTheme()
        {
            Vector3 state0 = Vector3.forward;
            Vector3 state1 = Vector3.down;

            var defaultStateValues = new List<List<ThemePropertyValue>>()
            {
                new List<ThemePropertyValue>()
                {
                    new ThemePropertyValue() { Vector3 = state0 },
                    new ThemePropertyValue() { Vector3 = state1 },
                }
            };

            yield return TestTheme<InteractableOffsetTheme, MeshRenderer>(defaultStateValues,
                (host, theme) => { Assert.AreEqual(Vector3.zero, host.transform.position); },
                (theme) => { Assert.AreEqual(state0, theme.Host.transform.position); },
                (theme) => { Assert.AreEqual(state1, theme.Host.transform.position); });
        }

        /// <summary>
        /// Test InteractableRotationTheme applied not as local, non-relative rotation to host target
        /// </summary>
        [UnityTest]
        public IEnumerator TestRotationTheme()
        {
            // Point Cube diagonally to right
            var hostGameObject = GameObject.CreatePrimitive(PrimitiveType.Cube);
            var initLocalRotation = Quaternion.LookRotation(Vector3.forward + Vector3.right);
            hostGameObject.transform.localRotation = initLocalRotation;

            Vector3 state0 = Quaternion.LookRotation(Vector3.up).eulerAngles;
            Vector3 state1 = Quaternion.LookRotation(Vector3.down).eulerAngles;

            var defaultStateValues = new List<List<ThemePropertyValue>>()
            {
                new List<ThemePropertyValue>()
                {
                    new ThemePropertyValue() { Vector3 = state0 },
                    new ThemePropertyValue() { Vector3 = state1 },
                }
            };

            yield return TestTheme<InteractableRotationTheme, MeshRenderer>(hostGameObject, defaultStateValues,
                (host, theme) => { Assert.IsTrue(AreEulerEquals(initLocalRotation.eulerAngles, host.transform.localEulerAngles)); },
                (theme) => { Assert.IsTrue(AreEulerEquals(state0, theme.Host.transform.localEulerAngles)); },
                (theme) => { Assert.IsTrue(AreEulerEquals(state1, theme.Host.transform.localEulerAngles)); });
        }

        /// <summary>
        /// Test InteractableRotationTheme applied not as world space, relative rotation to host target
        /// </summary>
        [UnityTest]
        public IEnumerator TestRotationThemeWorldSpace()
        {
            // Point Cube diagonally to right
            var hostGameObject = GameObject.CreatePrimitive(PrimitiveType.Cube);
            var initRotation = Quaternion.LookRotation(Vector3.forward + Vector3.right); ;
            hostGameObject.transform.rotation = initRotation;

            Vector3 state0 = Quaternion.LookRotation(Vector3.up).eulerAngles;
            Vector3 state1 = Quaternion.LookRotation(Vector3.down).eulerAngles;

            var defaultStateValues = new List<List<ThemePropertyValue>>()
            {
                new List<ThemePropertyValue>()
                {
                    new ThemePropertyValue() { Vector3 = state0 },
                    new ThemePropertyValue() { Vector3 = state1 },
                }
            };

            // Generate default theme properties for InteractableRotationTheme. 
            // Set Relative Rotation property (index=0) to true so theme values are applied in addition instead of absolutely set
            // Set Local Rotation property (index=1) to false so euler angles are world space
            var defaultThemeProperties = (new InteractableRotationTheme()).GetDefaultThemeDefinition().CustomProperties;
            defaultThemeProperties[0].Value.Bool = true;
            defaultThemeProperties[1].Value.Bool = false;

            yield return TestTheme<InteractableRotationTheme, MeshRenderer>(hostGameObject, defaultStateValues, defaultThemeProperties,
                (host, theme) => { Assert.IsTrue(AreEulerEquals(initRotation.eulerAngles, host.transform.eulerAngles)); },
                (theme) => { Assert.IsTrue(AreEulerEquals(initRotation.eulerAngles + state0, theme.Host.transform.eulerAngles)); },
                (theme) => { Assert.IsTrue(AreEulerEquals(initRotation.eulerAngles + state1, theme.Host.transform.eulerAngles)); });
        }

        /// <summary>
        /// Tests that the rotation theme with "Relative Rotation" custom property keeps the initial rotation of target GameObject.
        /// </summary>
        [UnityTest]
        public IEnumerator TestRelativeRotationTheme()
        {
            GameObject target = new GameObject();
            Vector3 hostInitialRotation = new Vector3(42f, 130f, 12.5f);
            target.transform.localEulerAngles = hostInitialRotation;

            Vector3 state0 = Quaternion.LookRotation(Vector3.up).eulerAngles;
            Vector3 state1 = Quaternion.LookRotation(Vector3.down).eulerAngles;

            Vector3 expectedState0 = hostInitialRotation + state0;
            Vector3 expectedState1 = hostInitialRotation + state1;

            var defaultStateValues = new List<List<ThemePropertyValue>>()
            {
                new List<ThemePropertyValue>()
                {
                    new ThemePropertyValue() { Vector3 = state0 },
                    new ThemePropertyValue() { Vector3 = state1 },
                }
            };

            List<ThemeProperty> defaultCustomProperties = new List<ThemeProperty>()
            {
                new ThemeProperty()
                {
                    Value = new ThemePropertyValue() { Bool = true },
                }
            };

            yield return TestTheme<InteractableRotationTheme, MeshRenderer>(target, defaultStateValues, defaultCustomProperties,
                (host, theme) => { Assert.IsTrue(AreEulerEquals(hostInitialRotation, host.transform.eulerAngles)); },
                (theme) => { Assert.IsTrue(AreEulerEquals(expectedState0, theme.Host.transform.eulerAngles)); },
                (theme) => { Assert.IsTrue(AreEulerEquals(expectedState1, theme.Host.transform.eulerAngles)); });
        }

        [UnityTest]
        public IEnumerator TestScaleTheme()
        {
            Vector3 state0 = Vector3.one * 4.0f;
            Vector3 state1 = Vector3.one * 0.5f;

            var defaultStateValues = new List<List<ThemePropertyValue>>()
            {
                new List<ThemePropertyValue>()
                {
                    new ThemePropertyValue() { Vector3 = state0 },
                    new ThemePropertyValue() { Vector3 = state1 },
                }
            };

            yield return TestTheme<InteractableScaleTheme, MeshRenderer>(defaultStateValues,
                (host, theme) => { Assert.AreEqual(Vector3.one, host.transform.localScale); },
                (theme) => { Assert.AreEqual(state0, theme.Host.transform.localScale); },
                (theme) => { Assert.AreEqual(state1, theme.Host.transform.localScale); });
        }

        /// <summary>
        /// Tests that the scale theme with "Relative Scale" custom property also takes into account the initial scale of target GameObject.
        /// </summary>
        [UnityTest]
        public IEnumerator TestRelativeScaleTheme()
        {
            GameObject target = new GameObject();
            Vector3 hostInitialScale = new Vector3(1f, 3f, 0.5f);
            target.transform.localScale = hostInitialScale;

            Vector3 state0 = Vector3.one * 4.0f;
            Vector3 state1 = Vector3.one;

            Vector3 expectedState0 = Vector3.Scale(hostInitialScale, state0);
            Vector3 expectedState1 = Vector3.Scale(hostInitialScale, state1);

            var defaultStateValues = new List<List<ThemePropertyValue>>()
            {
                new List<ThemePropertyValue>()
                {
                    new ThemePropertyValue() { Vector3 = state0 },
                    new ThemePropertyValue() { Vector3 = state1 },
                }
            };

            List<ThemeProperty> defaultCustomProperties = new List<ThemeProperty>()
            {
                new ThemeProperty()
                {
                    Value = new ThemePropertyValue() { Bool = true },
                }
            };

            yield return TestTheme<InteractableScaleTheme, MeshRenderer>(target, defaultStateValues, defaultCustomProperties,
                (host, theme) => { Assert.AreEqual(hostInitialScale, host.transform.localScale); },
                (theme) => { Assert.AreEqual(expectedState0, theme.Host.transform.localScale); },
                (theme) => { Assert.AreEqual(expectedState1, theme.Host.transform.localScale); });
        }

        [UnityTest]
        public IEnumerator TestScaleOffsetColorTheme()
        {
            Vector3 state0 = Vector3.one * 4.0f;
            Vector3 state1 = Vector3.one * 0.5f;
            Vector3 state0Offset = Vector3.up;
            Vector3 state1Offset = Vector3.down;
            Color state0Color = Color.red;
            Color state1Color = Color.blue;

            var defaultStateValues = new List<List<ThemePropertyValue>>()
            {
                new List<ThemePropertyValue>() // Scale
                {
                    new ThemePropertyValue() { Vector3 = state0 },
                    new ThemePropertyValue() { Vector3 = state1 },
                },
                new List<ThemePropertyValue>() // Offset
                {
                    new ThemePropertyValue() { Vector3 = state0Offset },
                    new ThemePropertyValue() { Vector3 = state1Offset },
                },
                new List<ThemePropertyValue>() //Color
                {
                    new ThemePropertyValue() { Color = state0Color },
                    new ThemePropertyValue() { Color = state1Color },
                }
            };

            yield return TestTheme<ScaleOffsetColorTheme, MeshRenderer>(defaultStateValues,
<<<<<<< HEAD
                (host, theme) => 
                {
                    Assert.AreEqual(Vector3.one, host.transform.localScale);
                    Assert.AreEqual(Vector3.zero, host.transform.position);
                },
                (theme) => 
=======
                (theme) =>
>>>>>>> 4348b705
                {
                    Assert.AreEqual(state0, theme.Host.transform.localScale);
                    Assert.AreEqual(state0Offset, theme.Host.transform.position);
                },
                (theme) =>
                {
                    Assert.AreEqual(state1, theme.Host.transform.localScale);
                    Assert.AreEqual(state1Offset, theme.Host.transform.position);
                });

            yield return TestShaderTheme<ScaleOffsetColorTheme>(defaultStateValues,
                (host, theme) => { },
                (block) => { Assert.AreEqual(state0Color, block.GetColor(DefaultColorProperty)); },
                (block) => { Assert.AreEqual(state1Color, block.GetColor(DefaultColorProperty)); });
        }

        [UnityTest]
        public IEnumerator TestColorTheme()
        {
            Color state0Color = Color.red;
            Color state1Color = Color.blue;

            var defaultStateValues = new List<List<ThemePropertyValue>>()
            {
                new List<ThemePropertyValue>()
                {
                    new ThemePropertyValue() { Color = state0Color },
                    new ThemePropertyValue() { Color = state1Color },
                }
            };

            yield return TestShaderTheme<InteractableColorTheme>(defaultStateValues,
                (host, theme) => { Assert.AreEqual(Color.white, host.GetComponent<Renderer>().material.color); },
                (block) => { Assert.AreEqual(state0Color, block.GetColor(DefaultColorProperty)); },
                (block) => { Assert.AreEqual(state1Color, block.GetColor(DefaultColorProperty)); });
        }

        [UnityTest]
        public IEnumerator TestColorChildrenTheme()
        {
            Color state0Color = Color.red;
            Color state1Color = Color.blue;

            var defaultStateValues = new List<List<ThemePropertyValue>>()
            {
                new List<ThemePropertyValue>()
                {
                    new ThemePropertyValue() { Color = state0Color },
                    new ThemePropertyValue() { Color = state1Color },
                }
            };

            const int numOfChildren = 3;
            var parent = new GameObject("Parent");
            for (int i = 0; i < numOfChildren; i++)
            {
                var childCube = GameObject.CreatePrimitive(PrimitiveType.Cube);
                childCube.transform.parent = parent.transform;
                childCube.GetComponent<Renderer>().material.color = Color.white;
            }

            yield return TestTheme<InteractableColorChildrenTheme, AudioSource>(parent,
                defaultStateValues,
                (host, theme) => 
                {
                    foreach (Transform child in host.transform)
                    {
                        Assert.AreEqual(Color.white, child.GetComponent<Renderer>().material.color);
                    }
                },
                (theme) =>
                {
                    var block = new MaterialPropertyBlock();
                    foreach (Transform child in theme.Host.transform)
                    {
                        child.GetComponent<Renderer>().GetPropertyBlock(block);
                        Assert.AreEqual(state0Color, block.GetColor(DefaultColorProperty));
                    }
                },
                (theme) =>
                {
                    var block = new MaterialPropertyBlock();
                    foreach (Transform child in theme.Host.transform)
                    {
                        child.GetComponent<Renderer>().GetPropertyBlock(block);
                        Assert.AreEqual(state1Color, block.GetColor(DefaultColorProperty));
                    }
                });
        }

        [UnityTest]
        public IEnumerator TestTextureTheme()
        {
            // Examples/Demos/StandardShader/Textures/Panel_albedo.png
            const string TexturePathState0 = "7b551659cf4349242ba72d82b4f9cdc7";
            Texture texState0 = AssetDatabase.LoadAssetAtPath<Texture>(AssetDatabase.GUIDToAssetPath(TexturePathState0));

            // Examples/Demos/StandardShader/Textures/Checker_albedo.png
            const string TexturePathState1 = "e2cd08a4d181dcc4ea7beb0992656c7e";
            Texture texState1 = AssetDatabase.LoadAssetAtPath<Texture>(AssetDatabase.GUIDToAssetPath(TexturePathState1));

            var defaultStateValues = new List<List<ThemePropertyValue>>()
            {
                new List<ThemePropertyValue>()
                {
                    new ThemePropertyValue() { Texture = texState0 },
                    new ThemePropertyValue() { Texture = texState1 },
                }
            };

            yield return TestShaderTheme<InteractableTextureTheme>(defaultStateValues,
                (host, theme) => { Assert.AreEqual(null, host.GetComponent<Renderer>().material.mainTexture); },
                (block) => { Assert.AreEqual(texState0, block.GetTexture("_MainTex")); },
                (block) => { Assert.AreEqual(texState1, block.GetTexture("_MainTex")); });
        }

        [UnityTest]
        public IEnumerator TestStringTheme()
        {
            const string State0 = "TestState0";
            const string State1 = "TestState1";

            var defaultStateValues = new List<List<ThemePropertyValue>>()
            {
                new List<ThemePropertyValue>()
                {
                    new ThemePropertyValue() { String = State0 },
                    new ThemePropertyValue() { String = State1 },
                }
            };

            yield return TestTheme<InteractableStringTheme, Text>(defaultStateValues,
                (host,theme) => { Assert.AreEqual(string.Empty, host.GetComponent<Text>().text); },
                (theme) => { Assert.AreEqual(State0, theme.Host.GetComponent<Text>().text); },
                (theme) => { Assert.AreEqual(State1, theme.Host.GetComponent<Text>().text); });

            yield return TestTheme<InteractableStringTheme, TextMesh>(defaultStateValues,
                (host, theme) => { Assert.AreEqual(string.Empty, host.GetComponent<TextMesh>().text); },
                (theme) => { Assert.AreEqual(State0, theme.Host.GetComponent<TextMesh>().text); },
                (theme) => { Assert.AreEqual(State1, theme.Host.GetComponent<TextMesh>().text); });

            yield return TestTheme<InteractableStringTheme, TMPro.TextMeshPro>(defaultStateValues,
                (host, theme) => { Assert.AreEqual(null, host.GetComponent<TMPro.TextMeshPro>().text); },
                (theme) => { Assert.AreEqual(State0, theme.Host.GetComponent<TMPro.TextMeshPro>().text); },
                (theme) => { Assert.AreEqual(State1, theme.Host.GetComponent<TMPro.TextMeshPro>().text); });

            yield return TestTheme<InteractableStringTheme, TMPro.TextMeshProUGUI>(defaultStateValues,
                (host, theme) => { Assert.AreEqual(null, host.GetComponent<TMPro.TextMeshProUGUI>().text); },
                (theme) => { Assert.AreEqual(State0, theme.Host.GetComponent<TMPro.TextMeshProUGUI>().text); },
                (theme) => { Assert.AreEqual(State1, theme.Host.GetComponent<TMPro.TextMeshProUGUI>().text); });
        }

        #endregion

        #region Helpers

        private IEnumerator TestTheme<T, C>(
            List<List<ThemePropertyValue>> stateValues,
            Action<GameObject, InteractableThemeBase> resetTest,
            params Action<InteractableThemeBase>[] stateTests)
            where T : InteractableThemeBase
            where C : UnityEngine.Component
        {
            yield return TestTheme<T, C>(new GameObject("TestObject"), stateValues, new List<ThemeProperty>() { }, resetTest, stateTests);
        }

        private IEnumerator TestTheme<T, C>(
            List<List<ThemePropertyValue>> stateValues,
            List<ThemeProperty> customProperties,
            Action<GameObject, InteractableThemeBase> resetTest,
            params Action<InteractableThemeBase>[] stateTests)
            where T : InteractableThemeBase
            where C : UnityEngine.Component
        {
            yield return TestTheme<T, C>(new GameObject("TestObject"), stateValues, customProperties, resetTest, stateTests);
        }

        private IEnumerator TestTheme<T, C>(
            GameObject host,
            List<List<ThemePropertyValue>> stateValues,
            Action<GameObject, InteractableThemeBase> resetTest,
            params Action<InteractableThemeBase>[] stateTests)
            where T : InteractableThemeBase
            where C : UnityEngine.Component
        {
            yield return TestTheme<T, C>(host, stateValues, new List<ThemeProperty>() { }, resetTest, stateTests);
        }

        private IEnumerator TestTheme<T, C>(
            GameObject host,
            List<List<ThemePropertyValue>> stateValues,
            List<ThemeProperty> customProperties,
            Action<GameObject, InteractableThemeBase> resetTest,
            params Action<InteractableThemeBase>[] stateTests)
            where T : InteractableThemeBase
            where C : UnityEngine.Component
        {
            foreach (List<ThemePropertyValue> values in stateValues)
            {
                Assert.AreEqual(values.Count, stateTests.Length);
            }

            var themeDefinition = ThemeDefinition.GetDefaultThemeDefinition<T>().Value;
            for (int i = 0; i < stateValues.Count; i++)
            {
                themeDefinition.StateProperties[i].Values = stateValues[i];
            }

            for (int i = 0; i < customProperties.Count; i++)
            {
                themeDefinition.CustomProperties[i] = customProperties[i];
            }

            yield return TestTheme<C>(host, themeDefinition, resetTest, stateTests);
        }

        private IEnumerator TestTheme<C>(
            GameObject host,
            ThemeDefinition themeDefinition,
            Action<GameObject, InteractableThemeBase> resetTest,
            params Action<InteractableThemeBase>[] stateTests)
            where C : UnityEngine.Component
        {
            host.AddComponent<C>();

            var theme = InteractableThemeBase.CreateAndInitTheme(themeDefinition, host);

            for (int i = 0; i < stateTests.Length; i++)
            {
                theme.OnUpdate(i);
                yield return null;
                stateTests[i](theme);
            }

            theme.Reset();
            resetTest(host, theme);

            GameObjectExtensions.DestroyGameObject(host);
        }

        private IEnumerator TestShaderTheme<T>(
            List<List<ThemePropertyValue>> stateValues,
<<<<<<< HEAD
            Action<GameObject, InteractableThemeBase> resetTest,
=======
>>>>>>> 4348b705
            params Action<MaterialPropertyBlock>[] stateTests)
            where T : InteractableThemeBase
        {
            GameObject targetHost = GameObject.CreatePrimitive(PrimitiveType.Cube);
            Renderer targetRenderer = targetHost.GetComponent<Renderer>();
            var block = new MaterialPropertyBlock();

            Action<InteractableThemeBase>[] convertedStateTests = new Action<InteractableThemeBase>[stateTests.Length];
            for (int i = 0; i < stateTests.Length; i++)
            {
                var index = i;
                convertedStateTests[i] = (theme) =>
                {
                    targetRenderer.GetPropertyBlock(block);
                    stateTests[index](block);
                };
            }

<<<<<<< HEAD
            yield return TestTheme<T, AudioSource>(targetHost, stateValues, resetTest, convertedStateTests);
=======
            yield return TestTheme<T, AudioSource>(targetHost, stateValues, convertedStateTests);
>>>>>>> 4348b705
        }

        private bool AreEulerEquals(Vector3 eulerA, Vector3 eulerB)
        {
            return Mathf.Abs(Quaternion.Angle(Quaternion.Euler(eulerA), Quaternion.Euler(eulerB))) < Mathf.Epsilon;
        }

        #endregion
    }
}
#endif<|MERGE_RESOLUTION|>--- conflicted
+++ resolved
@@ -307,16 +307,12 @@
             };
 
             yield return TestTheme<ScaleOffsetColorTheme, MeshRenderer>(defaultStateValues,
-<<<<<<< HEAD
                 (host, theme) => 
                 {
                     Assert.AreEqual(Vector3.one, host.transform.localScale);
                     Assert.AreEqual(Vector3.zero, host.transform.position);
                 },
                 (theme) => 
-=======
-                (theme) =>
->>>>>>> 4348b705
                 {
                     Assert.AreEqual(state0, theme.Host.transform.localScale);
                     Assert.AreEqual(state0Offset, theme.Host.transform.position);
@@ -559,10 +555,7 @@
 
         private IEnumerator TestShaderTheme<T>(
             List<List<ThemePropertyValue>> stateValues,
-<<<<<<< HEAD
             Action<GameObject, InteractableThemeBase> resetTest,
-=======
->>>>>>> 4348b705
             params Action<MaterialPropertyBlock>[] stateTests)
             where T : InteractableThemeBase
         {
@@ -581,11 +574,7 @@
                 };
             }
 
-<<<<<<< HEAD
             yield return TestTheme<T, AudioSource>(targetHost, stateValues, resetTest, convertedStateTests);
-=======
-            yield return TestTheme<T, AudioSource>(targetHost, stateValues, convertedStateTests);
->>>>>>> 4348b705
         }
 
         private bool AreEulerEquals(Vector3 eulerA, Vector3 eulerB)
