﻿// Copyright (c) Microsoft Corporation. All rights reserved.
// Licensed under the MIT License. See LICENSE in the project root for license information.

#if !WINDOWS_UWP
// When the .NET scripting backend is enabled and C# projects are built
// The assembly that this file is part of is still built for the player,
// even though the assembly itself is marked as a test assembly (this is not
// expected because test assemblies should not be included in player builds).
// Because the .NET backend is deprecated in 2018 and removed in 2019 and this
// issue will likely persist for 2018, this issue is worked around by wrapping all
// play mode tests in this check.

using Microsoft.MixedReality.Toolkit.Utilities;
using Microsoft.MixedReality.Toolkit.Input;
using UnityEngine;
using NUnit.Framework;
using System.Collections;
using System.IO;
using Microsoft.MixedReality.Toolkit.Diagnostics;
using System.Reflection;
using System.Collections.Generic;
using UnityEngine.SceneManagement;
<<<<<<< HEAD
=======
using System;
>>>>>>> 025ad8bd

#if UNITY_EDITOR
using TMPro;
using UnityEditor;
#endif

namespace Microsoft.MixedReality.Toolkit.Tests
{
    public class PlayModeTestUtilities
    {
<<<<<<< HEAD
        // Unity's default scene name for a recently created scene
        const string playModeTestSceneName = "MixedRealityToolkit.PlayModeTestScene";

=======

        // Unity's default scene name for a recently created scene
        const string playModeTestSceneName = "MixedRealityToolkit.PlayModeTestScene";

        private static Stack<MixedRealityInputSimulationProfile> inputSimulationProfiles = new Stack<MixedRealityInputSimulationProfile>();

>>>>>>> 025ad8bd
        /// <summary>
        /// Creates a play mode test scene, creates an MRTK instance, initializes playspace.
        /// </summary>
        public static void Setup()
        {
            Assert.True(Application.isPlaying, "This setup method should only be used during play mode tests. Use TestUtilities.");

            bool sceneExists = false;
            for (int i = 0; i < SceneManager.sceneCount; i++)
            {
                Scene playModeTestScene = SceneManager.GetSceneAt(i);
                if (playModeTestScene.name == playModeTestSceneName && playModeTestScene.isLoaded)
                {
                    SceneManager.SetActiveScene(playModeTestScene);
                    sceneExists = true;
                }
            }

            if (!sceneExists)
            {
                Scene playModeTestScene = SceneManager.CreateScene(playModeTestSceneName);
                SceneManager.SetActiveScene(playModeTestScene);
            }

            // Create an MRTK instance and set up playspace
            TestUtilities.InitializeMixedRealityToolkit(true);
<<<<<<< HEAD
            TestUtilities.InitializePlayspace(); 
=======
            TestUtilities.InitializePlayspace();
>>>>>>> 025ad8bd
        }

        /// <summary>
        /// Destroys all objects in the play mode test scene, if it has been loaded, and shuts down MRTK instance.
        /// </summary>
        /// <returns></returns>
        public static void TearDown()
        {
            TestUtilities.ShutdownMixedRealityToolkit();

            Scene playModeTestScene = SceneManager.GetSceneByName(playModeTestSceneName);
            if (playModeTestScene.isLoaded)
            {
                foreach (GameObject gameObject in playModeTestScene.GetRootGameObjects())
                {
                    GameObject.Destroy(gameObject);
                }
            }

            // If we created a temporary untitled scene in edit mode to get us started, unload that now
            for (int i = 0; i < SceneManager.sceneCount; i++)
            {
                Scene editorScene = SceneManager.GetSceneAt(i);
                if (string.IsNullOrEmpty(editorScene.name))
                {   // We've found our editor scene. Unload it.
                    SceneManager.UnloadSceneAsync(editorScene);
                }
            }
        }

        public static SimulatedHandData.HandJointDataGenerator GenerateHandPose(ArticulatedHandPose.GestureId gesture, Handedness handedness, Vector3 worldPosition)
        {
            return (jointsOut) =>
            {
                ArticulatedHandPose gesturePose = ArticulatedHandPose.GetGesturePose(gesture);
                Quaternion rotation = Quaternion.identity;
                gesturePose.ComputeJointPoses(handedness, rotation, worldPosition, jointsOut);
            };
        }

        public static IMixedRealityInputSystem GetInputSystem()
        {
            IMixedRealityInputSystem inputSystem;
            MixedRealityServiceRegistry.TryGetService(out inputSystem);
            Assert.IsNotNull(inputSystem, "MixedRealityInputSystem is null!");
            return inputSystem;
        }

        public static InputSimulationService GetInputSimulationService()
        {
            IMixedRealityInputSystem inputSystem = GetInputSystem();
            InputSimulationService inputSimulationService = (inputSystem as IMixedRealityDataProviderAccess).GetDataProvider<InputSimulationService>();
            Assert.IsNotNull(inputSimulationService, "InputSimulationService is null!");
            inputSimulationService.UserInputEnabled = false;
            return inputSimulationService;
        }

        /// <summary>
        /// Make sure there is a MixedRealityInputModule on the main camera, which is needed for using Unity UI with MRTK.
        /// </summary>
        /// <remarks>
        /// Workaround for #5061
        /// </remarks>
        public static void EnsureInputModule()
        {
            if (CameraCache.Main && !CameraCache.Main.gameObject.GetComponent<MixedRealityInputModule>())
            {
                var inputModule = CameraCache.Main.gameObject.AddComponent<MixedRealityInputModule>();
                inputModule.forceModuleActive = true;
            }
        }

        /// <summary>
        /// Destroy the input module to ensure it gets initialized cleanly for the next test.
        /// </summary>
        /// <remarks>
        /// Workaround for #5116
        /// </remarks>
        public static void TeardownInputModule()
        {
            if (CameraCache.Main)
            {
                var inputModule = CameraCache.Main.gameObject.GetComponent<MixedRealityInputModule>();
                if (inputModule)
                {
                    UnityEngine.Object.DestroyImmediate(inputModule);
                }
            }
        }

        /// <summary>
        /// Initializes the MRTK such that there are no other input system listeners
        /// (global or per-interface).
        /// </summary>
        internal static IEnumerator SetupMrtkWithoutGlobalInputHandlers()
        {
            if (!MixedRealityToolkit.IsInitialized)
            {
                Debug.LogError("MixedRealityToolkit must be initialized before it can be configured.");
                yield break;
            }

            IMixedRealityInputSystem inputSystem = null;
            MixedRealityServiceRegistry.TryGetService(out inputSystem);

            Assert.IsNotNull(inputSystem, "Input system must be initialized");

            // Let input system to register all cursors and managers.
            yield return null;

            // Switch off / Destroy all input components, which listen to global events
            UnityEngine.Object.Destroy(inputSystem.GazeProvider.GazeCursor as Behaviour);
            inputSystem.GazeProvider.Enabled = false;

            var diagnosticsVoiceControls = UnityEngine.Object.FindObjectsOfType<DiagnosticsSystemVoiceControls>();
            foreach (var diagnosticsComponent in diagnosticsVoiceControls)
            {
                diagnosticsComponent.enabled = false;
            }

            // Let objects be destroyed
            yield return null;

            // Forcibly unregister all other input event listeners.
            BaseEventSystem baseEventSystem = inputSystem as BaseEventSystem;
            MethodInfo unregisterHandler = baseEventSystem.GetType().GetMethod("UnregisterHandler");

            // Since we are iterating over and removing these values, we need to snapshot them
            // before calling UnregisterHandler on each handler.
            var eventHandlersByType = new Dictionary<System.Type, List<BaseEventSystem.EventHandlerEntry>>(((BaseEventSystem)inputSystem).EventHandlersByType);
            foreach (var typeToEventHandlers in eventHandlersByType)
            {
                var handlerEntries = new List<BaseEventSystem.EventHandlerEntry>(typeToEventHandlers.Value);
                foreach (var handlerEntry in handlerEntries)
                {
                    unregisterHandler.MakeGenericMethod(typeToEventHandlers.Key)
                        .Invoke(baseEventSystem,
                                new object[] { handlerEntry.handler });
                }
            }

            // Check that input system is clean
            CollectionAssert.IsEmpty(((BaseEventSystem)inputSystem).EventListeners, "Input event system handler registry is not empty in the beginning of the test.");
            CollectionAssert.IsEmpty(((BaseEventSystem)inputSystem).EventHandlersByType, "Input event system handler registry is not empty in the beginning of the test.");

            yield return null;
        }

        public static void PushHandSimulationProfile()
        {
            var iss = GetInputSimulationService();
            inputSimulationProfiles.Push(iss.InputSimulationProfile);
        }

        public static void PopHandSimulationProfile()
        {
            var iss = GetInputSimulationService();
            iss.InputSimulationProfile = inputSimulationProfiles.Pop();
        }

        internal static void SetHandSimulationMode(HandSimulationMode mode)
        {
            var iss = GetInputSimulationService();
            var isp = ScriptableObject.CreateInstance<MixedRealityInputSimulationProfile>();
            isp.HandSimulationMode = mode;
            iss.InputSimulationProfile = isp;
        }

        internal static IEnumerator SetHandState(Vector3 handPos, ArticulatedHandPose.GestureId gestureId, Handedness handedness, InputSimulationService inputSimulationService)
        {
            yield return MoveHandFromTo(handPos, handPos, 2, ArticulatedHandPose.GestureId.Pinch, handedness, inputSimulationService);
        }

        internal static IEnumerator MoveHandFromTo(
            Vector3 startPos, Vector3 endPos, int numSteps, 
            ArticulatedHandPose.GestureId gestureId, Handedness handedness, InputSimulationService inputSimulationService)
        {
            Debug.Assert(handedness == Handedness.Right || handedness == Handedness.Left, "handedness must be either right or left");
            bool isPinching = gestureId == ArticulatedHandPose.GestureId.Grab || gestureId == ArticulatedHandPose.GestureId.Pinch || gestureId == ArticulatedHandPose.GestureId.PinchSteadyWrist;

            for (int i = 1; i <= numSteps; i++)
            {
                float t = i / (float) numSteps;
                Vector3 handPos = Vector3.Lerp(startPos, endPos, t);
                var handDataGenerator = GenerateHandPose(
                        gestureId,
                        handedness,
                        handPos);
                SimulatedHandData handData = handedness == Handedness.Right ? inputSimulationService.HandDataRight : inputSimulationService.HandDataLeft;
                handData.Update(true, isPinching, handDataGenerator);
                yield return null;
            }
        }

        internal static IEnumerator HideHand(Handedness handedness, InputSimulationService inputSimulationService)
        {
            yield return null;

            SimulatedHandData handData = handedness == Handedness.Right ? inputSimulationService.HandDataRight : inputSimulationService.HandDataLeft;
            handData.Update(false, false, GenerateHandPose(ArticulatedHandPose.GestureId.Open, handedness, Vector3.zero));

            // Wait one frame for the hand to actually disappear
            yield return null;
        }

        /// <summary>
        /// Shows the hand in the open state, at the origin
        /// </summary>
        /// <param name="handedness"></param>
        /// <param name="inputSimulationService"></param>
        /// <returns></returns>
        internal static IEnumerator ShowHand(Handedness handedness, InputSimulationService inputSimulationService)
        {
            yield return ShowHand(handedness, inputSimulationService, ArticulatedHandPose.GestureId.Open, Vector3.zero);
        }

        internal static IEnumerator ShowHand(Handedness handedness, InputSimulationService inputSimulationService, ArticulatedHandPose.GestureId handPose, Vector3 handLocation)
        {
            yield return null;

            SimulatedHandData handData = handedness == Handedness.Right ? inputSimulationService.HandDataRight : inputSimulationService.HandDataLeft;
            handData.Update(true, false, GenerateHandPose(handPose, handedness, handLocation));

            // Wait one frame for the hand to actually appear
            yield return null;
        }

        internal static void EnsureTextMeshProEssentials()
        {
#if UNITY_EDITOR
            // Special handling for TMP Settings and importing Essential Resources
            if (TMP_Settings.instance == null)
            {
                string packageFullPath = Path.GetFullPath("Packages/com.unity.textmeshpro");
                if (Directory.Exists(packageFullPath))
                {
                    AssetDatabase.ImportPackage(packageFullPath + "/Package Resources/TMP Essential Resources.unitypackage", false);
                }
            }
#endif
        }

        /// <summary>
        /// Waits for the user to press the enter key before a test continues.
        /// Not actually used by any test, but it is useful when debugging since you can 
        /// pause the state of the test and inspect the scene.
        /// </summary>
        internal static IEnumerator WaitForEnterKey()
        {
            Debug.Log(Time.time + "Press Enter...");
            while (!UnityEngine.Input.GetKeyDown(KeyCode.Return))
            {
                yield return null;
            }
        }

    }
}
#endif<|MERGE_RESOLUTION|>--- conflicted
+++ resolved
@@ -20,10 +20,7 @@
 using System.Reflection;
 using System.Collections.Generic;
 using UnityEngine.SceneManagement;
-<<<<<<< HEAD
-=======
 using System;
->>>>>>> 025ad8bd
 
 #if UNITY_EDITOR
 using TMPro;
@@ -34,18 +31,12 @@
 {
     public class PlayModeTestUtilities
     {
-<<<<<<< HEAD
+
         // Unity's default scene name for a recently created scene
         const string playModeTestSceneName = "MixedRealityToolkit.PlayModeTestScene";
 
-=======
-
-        // Unity's default scene name for a recently created scene
-        const string playModeTestSceneName = "MixedRealityToolkit.PlayModeTestScene";
-
         private static Stack<MixedRealityInputSimulationProfile> inputSimulationProfiles = new Stack<MixedRealityInputSimulationProfile>();
 
->>>>>>> 025ad8bd
         /// <summary>
         /// Creates a play mode test scene, creates an MRTK instance, initializes playspace.
         /// </summary>
@@ -72,11 +63,7 @@
 
             // Create an MRTK instance and set up playspace
             TestUtilities.InitializeMixedRealityToolkit(true);
-<<<<<<< HEAD
-            TestUtilities.InitializePlayspace(); 
-=======
             TestUtilities.InitializePlayspace();
->>>>>>> 025ad8bd
         }
 
         /// <summary>
@@ -251,7 +238,7 @@
         }
 
         internal static IEnumerator MoveHandFromTo(
-            Vector3 startPos, Vector3 endPos, int numSteps, 
+            Vector3 startPos, Vector3 endPos, int numSteps,
             ArticulatedHandPose.GestureId gestureId, Handedness handedness, InputSimulationService inputSimulationService)
         {
             Debug.Assert(handedness == Handedness.Right || handedness == Handedness.Left, "handedness must be either right or left");
@@ -321,7 +308,7 @@
 
         /// <summary>
         /// Waits for the user to press the enter key before a test continues.
-        /// Not actually used by any test, but it is useful when debugging since you can 
+        /// Not actually used by any test, but it is useful when debugging since you can
         /// pause the state of the test and inspect the scene.
         /// </summary>
         internal static IEnumerator WaitForEnterKey()
