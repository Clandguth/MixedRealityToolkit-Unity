--- conflicted
+++ resolved
@@ -144,16 +144,8 @@
                 MixedRealityManager.TeleportSystem.Register(gameObject);
             }
 
-<<<<<<< HEAD
             await WaitUntilInputSystemValid;
             SetCursor();
-=======
-            if (MixedRealityManager.InputSystem == null)
-            {
-                await WaitUntilInputSystemValid;
-                SetCursor();
-            }
->>>>>>> 4598c395
         }
 
         protected override void OnDisable()
