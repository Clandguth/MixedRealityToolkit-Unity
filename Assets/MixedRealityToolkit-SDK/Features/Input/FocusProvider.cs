--- conflicted
+++ resolved
@@ -151,7 +151,7 @@
             public FocusDetails Details => focusDetails;
 
             /// <inheritdoc />
-            public GameObject CurrentPointerTarget=> focusDetails.Object;
+            public GameObject CurrentPointerTarget => focusDetails.Object;
 
             /// <inheritdoc />
             public GameObject PreviousPointerTarget { get; private set; }
@@ -402,15 +402,11 @@
 
             cameraObject.transform.localPosition = Vector3.zero;
             cameraObject.transform.localRotation = Quaternion.identity;
-<<<<<<< HEAD
-            uiRaycastCamera = cameraObject.EnsureComponent<Camera>();
-=======
 
             // The raycast camera is used to raycast into the UI scene, it doesn't need to render 
             // anything so is disabled, however its projection matrix will be used to calculate raycast info 
             // so it is helpful to have a very close nearclip plane
             uiRaycastCamera = cameraObject.AddComponent<Camera>();
->>>>>>> bec6e21e
             uiRaycastCamera.enabled = false;
             uiRaycastCamera.nearClipPlane = 0.01f;
             uiRaycastCamera.farClipPlane = 100f;
