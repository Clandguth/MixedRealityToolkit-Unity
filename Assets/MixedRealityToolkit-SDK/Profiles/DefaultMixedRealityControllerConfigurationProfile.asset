--- conflicted
+++ resolved
@@ -19,7 +19,7 @@
     type: 2}
   mixedRealityControllerMappingProfiles:
   - id: 1
-    description: Motion Controller Left
+    description: MotionController Left
     controllerType:
       reference: Microsoft.MixedReality.Toolkit.Internal.Devices.WindowsMixedReality.WindowsMixedRealityController,
         Microsoft.MixedReality.Toolkit
@@ -39,7 +39,6 @@
       keyCode: 0
       axisCodeX: 
       axisCodeY: 
-      invertYAxis: 0
     - id: 1
       description: Spatial Grip
       axisType: 7
@@ -51,7 +50,6 @@
       keyCode: 0
       axisCodeX: 
       axisCodeY: 
-      invertYAxis: 0
     - id: 2
       description: Grip Press
       axisType: 2
@@ -63,7 +61,6 @@
       keyCode: 0
       axisCodeX: 
       axisCodeY: 
-      invertYAxis: 0
     - id: 3
       description: Touchpad Position
       axisType: 4
@@ -75,7 +72,6 @@
       keyCode: 0
       axisCodeX: 
       axisCodeY: 
-      invertYAxis: 0
     - id: 4
       description: Touchpad Touch
       axisType: 2
@@ -87,7 +83,6 @@
       keyCode: 0
       axisCodeX: 
       axisCodeY: 
-      invertYAxis: 0
     - id: 5
       description: Touchpad Press
       axisType: 2
@@ -99,7 +94,6 @@
       keyCode: 0
       axisCodeX: 
       axisCodeY: 
-      invertYAxis: 0
     - id: 6
       description: Thumbstick Position
       axisType: 4
@@ -111,7 +105,6 @@
       keyCode: 0
       axisCodeX: 
       axisCodeY: 
-      invertYAxis: 0
     - id: 7
       description: 'Thumbstick Press '
       axisType: 2
@@ -123,7 +116,6 @@
       keyCode: 0
       axisCodeX: 
       axisCodeY: 
-      invertYAxis: 0
     - id: 8
       description: Trigger Position
       axisType: 3
@@ -135,7 +127,6 @@
       keyCode: 0
       axisCodeX: 
       axisCodeY: 
-      invertYAxis: 0
     - id: 9
       description: Trigger Pressed (Select)
       axisType: 2
@@ -147,7 +138,6 @@
       keyCode: 0
       axisCodeX: 
       axisCodeY: 
-      invertYAxis: 0
     - id: 10
       description: Trigger Touched
       axisType: 2
@@ -159,7 +149,6 @@
       keyCode: 0
       axisCodeX: 
       axisCodeY: 
-      invertYAxis: 0
     - id: 11
       description: Menu Pressed
       axisType: 2
@@ -171,9 +160,8 @@
       keyCode: 0
       axisCodeX: 
       axisCodeY: 
-      invertYAxis: 0
   - id: 2
-    description: Motion Controller Right
+    description: MotionController Right
     controllerType:
       reference: Microsoft.MixedReality.Toolkit.Internal.Devices.WindowsMixedReality.WindowsMixedRealityController,
         Microsoft.MixedReality.Toolkit
@@ -193,7 +181,6 @@
       keyCode: 0
       axisCodeX: 
       axisCodeY: 
-      invertYAxis: 0
     - id: 1
       description: Spatial Grip
       axisType: 7
@@ -205,7 +192,6 @@
       keyCode: 0
       axisCodeX: 
       axisCodeY: 
-      invertYAxis: 0
     - id: 2
       description: Grip Press
       axisType: 2
@@ -217,7 +203,6 @@
       keyCode: 0
       axisCodeX: 
       axisCodeY: 
-      invertYAxis: 0
     - id: 3
       description: Touchpad Position
       axisType: 4
@@ -229,7 +214,6 @@
       keyCode: 0
       axisCodeX: 
       axisCodeY: 
-      invertYAxis: 0
     - id: 4
       description: Touchpad Touch
       axisType: 2
@@ -241,7 +225,6 @@
       keyCode: 0
       axisCodeX: 
       axisCodeY: 
-      invertYAxis: 0
     - id: 5
       description: Touchpad Press
       axisType: 2
@@ -253,7 +236,6 @@
       keyCode: 0
       axisCodeX: 
       axisCodeY: 
-      invertYAxis: 0
     - id: 6
       description: Thumbstick Position
       axisType: 4
@@ -265,7 +247,6 @@
       keyCode: 0
       axisCodeX: 
       axisCodeY: 
-      invertYAxis: 0
     - id: 7
       description: 'Thumbstick Press '
       axisType: 2
@@ -277,7 +258,6 @@
       keyCode: 0
       axisCodeX: 
       axisCodeY: 
-      invertYAxis: 0
     - id: 8
       description: Trigger Position
       axisType: 3
@@ -289,7 +269,6 @@
       keyCode: 0
       axisCodeX: 
       axisCodeY: 
-      invertYAxis: 0
     - id: 9
       description: Trigger Pressed (Select)
       axisType: 2
@@ -301,7 +280,6 @@
       keyCode: 0
       axisCodeX: 
       axisCodeY: 
-      invertYAxis: 0
     - id: 10
       description: Trigger Touched
       axisType: 2
@@ -313,7 +291,6 @@
       keyCode: 0
       axisCodeX: 
       axisCodeY: 
-      invertYAxis: 0
     - id: 11
       description: Menu Pressed
       axisType: 2
@@ -325,325 +302,10 @@
       keyCode: 0
       axisCodeX: 
       axisCodeY: 
-      invertYAxis: 0
   - id: 3
     description: OpenVR Controller Left
     controllerType:
       reference: Microsoft.MixedReality.Toolkit.Internal.Devices.OpenVR.GenericOpenVRController,
-        Microsoft.MixedReality.Toolkit
-    handedness: 1
-    useDefaultModel: 0
-    overrideModel: {fileID: 0}
-    useCustomInteractionMappings: 1
-    interactions:
-    - id: 0
-      description: Spatial Pointer
-      axisType: 7
-      inputType: 3
-      inputAction:
-        id: 0
-        description: None
-        axisConstraint: 0
-      keyCode: 0
-      axisCodeX: 
-      axisCodeY: 
-      invertYAxis: 0
-    - id: 1
-      description: Trigger Position
-      axisType: 3
-      inputType: 10
-      inputAction:
-        id: 0
-        description: None
-        axisConstraint: 0
-      keyCode: 0
-      axisCodeX: MIXEDREALITY_AXIS9
-      axisCodeY: 
-      invertYAxis: 0
-    - id: 2
-      description: Trigger Press (Select)
-      axisType: 2
-      inputType: 13
-      inputAction:
-<<<<<<< HEAD
-        id: 0
-        description: None
-        axisConstraint: 0
-=======
-        id: 1
-        description: Select
-        axisConstraint: 2
->>>>>>> fb9748a9
-      keyCode: 344
-      axisCodeX: 
-      axisCodeY: 
-      invertYAxis: 0
-    - id: 3
-      description: Trigger Touch
-      axisType: 2
-      inputType: 11
-      inputAction:
-        id: 0
-        description: None
-        axisConstraint: 0
-      keyCode: 0
-      axisCodeX: MIXEDREALITY_AXIS9
-      axisCodeY: 
-      invertYAxis: 0
-    - id: 4
-      description: Grip Trigger Position
-      axisType: 3
-      inputType: 10
-      inputAction:
-        id: 0
-        description: None
-        axisConstraint: 0
-      keyCode: 0
-      axisCodeX: MIXEDREALITY_AXIS11
-      axisCodeY: 
-      invertYAxis: 0
-    - id: 5
-      description: Trackpad-Thumbstick Position
-      axisType: 4
-      inputType: 21
-      inputAction:
-        id: 0
-        description: None
-        axisConstraint: 0
-      keyCode: 0
-      axisCodeX: MIXEDREALITY_AXIS1
-      axisCodeY: MIXEDREALITY_AXIS2
-      invertYAxis: 0
-    - id: 6
-      description: Trackpad-Thumbstick Touch
-      axisType: 2
-      inputType: 22
-      inputAction:
-        id: 0
-        description: None
-        axisConstraint: 0
-      keyCode: 346
-      axisCodeX: 
-      axisCodeY: 
-      invertYAxis: 0
-    - id: 7
-      description: Trackpad-Thumbstick Press
-      axisType: 2
-      inputType: 24
-      inputAction:
-        id: 0
-        description: None
-        axisConstraint: 0
-      keyCode: 338
-      axisCodeX: 
-      axisCodeY: 
-      invertYAxis: 0
-    - id: 8
-      description: Unity Button Id 2
-      axisType: 2
-      inputType: 7
-      inputAction:
-        id: 0
-        description: None
-        axisConstraint: 0
-      keyCode: 332
-      axisCodeX: 
-      axisCodeY: 
-      invertYAxis: 0
-    - id: 9
-      description: Unity Button Id 3
-      axisType: 2
-      inputType: 7
-      inputAction:
-        id: 0
-        description: None
-        axisConstraint: 0
-      keyCode: 333
-      axisCodeX: 
-      axisCodeY: 
-      invertYAxis: 0
-    - id: 10
-      description: WMR Touchpad Touch
-      axisType: 2
-      inputType: 22
-      inputAction:
-        id: 0
-        description: None
-        axisConstraint: 0
-      keyCode: 348
-      axisCodeX: 
-      axisCodeY: 
-      invertYAxis: 0
-    - id: 11
-      description: WMR Touchpad Position
-      axisType: 4
-      inputType: 21
-      inputAction:
-        id: 0
-        description: None
-        axisConstraint: 0
-      keyCode: 0
-      axisCodeX: MIXEDREALITY_AXIS17
-      axisCodeY: MIXEDREALITY_AXIS18
-      invertYAxis: 0
-  - id: 4
-    description: OpenVR Controller Right
-    controllerType:
-      reference: Microsoft.MixedReality.Toolkit.Internal.Devices.OpenVR.GenericOpenVRController,
-        Microsoft.MixedReality.Toolkit
-    handedness: 2
-    useDefaultModel: 0
-    overrideModel: {fileID: 0}
-    useCustomInteractionMappings: 1
-    interactions:
-    - id: 0
-      description: Spatial Pointer
-      axisType: 7
-      inputType: 3
-      inputAction:
-        id: 0
-        description: None
-        axisConstraint: 0
-      keyCode: 0
-      axisCodeX: 
-      axisCodeY: 
-      invertYAxis: 0
-    - id: 1
-      description: Trigger Position
-      axisType: 3
-      inputType: 10
-      inputAction:
-        id: 0
-        description: None
-        axisConstraint: 0
-      keyCode: 0
-      axisCodeX: MIXEDREALITY_AXIS10
-      axisCodeY: 
-      invertYAxis: 0
-    - id: 2
-      description: Trigger Press (Select)
-      axisType: 2
-      inputType: 13
-      inputAction:
-        id: 0
-        description: None
-        axisConstraint: 0
-      keyCode: 345
-      axisCodeX: 
-      axisCodeY: 
-      invertYAxis: 0
-    - id: 3
-      description: Trigger Touch
-      axisType: 2
-      inputType: 11
-      inputAction:
-        id: 0
-        description: None
-        axisConstraint: 0
-      keyCode: 0
-      axisCodeX: MIXEDREALITY_AXIS10
-      axisCodeY: 
-      invertYAxis: 0
-    - id: 4
-      description: Grip
-      axisType: 3
-      inputType: 10
-      inputAction:
-        id: 0
-        description: None
-        axisConstraint: 0
-      keyCode: 0
-      axisCodeX: MIXEDREALITY_AXIS12
-      axisCodeY: 
-      invertYAxis: 0
-    - id: 5
-      description: Trackpad-Thumbstick Position
-      axisType: 4
-      inputType: 21
-      inputAction:
-        id: 0
-        description: None
-        axisConstraint: 0
-      keyCode: 0
-      axisCodeX: MIXEDREALITY_AXIS4
-      axisCodeY: MIXEDREALITY_AXIS5
-      invertYAxis: 0
-    - id: 6
-      description: Trackpad-Thumbstick Touch
-      axisType: 2
-      inputType: 22
-      inputAction:
-        id: 0
-        description: None
-        axisConstraint: 0
-      keyCode: 347
-      axisCodeX: 
-      axisCodeY: 
-      invertYAxis: 0
-    - id: 7
-      description: Trackpad-Thumbstick Press
-      axisType: 2
-      inputType: 24
-      inputAction:
-        id: 0
-        description: None
-        axisConstraint: 0
-      keyCode: 339
-      axisCodeX: 
-      axisCodeY: 
-      invertYAxis: 0
-    - id: 8
-      description: Unity Button Id 0
-      axisType: 2
-      inputType: 7
-      inputAction:
-        id: 0
-        description: None
-        axisConstraint: 0
-      keyCode: 330
-      axisCodeX: 
-      axisCodeY: 
-      invertYAxis: 0
-    - id: 9
-      description: Unity Button Id 1
-      axisType: 2
-      inputType: 7
-      inputAction:
-        id: 0
-        description: None
-        axisConstraint: 0
-      keyCode: 331
-      axisCodeX: 
-      axisCodeY: 
-      invertYAxis: 0
-    - id: 10
-      description: WMR Touchpad Touch
-      axisType: 2
-      inputType: 22
-      inputAction:
-        id: 0
-        description: None
-        axisConstraint: 0
-      keyCode: 349
-      axisCodeX: 
-      axisCodeY: 
-      invertYAxis: 0
-    - id: 11
-      description: WMR Touchpad Position
-      axisType: 4
-      inputType: 21
-      inputAction:
-        id: 0
-        description: None
-        axisConstraint: 0
-      keyCode: 0
-      axisCodeX: MIXEDREALITY_AXIS19
-      axisCodeY: MIXEDREALITY_AXIS20
-      invertYAxis: 0
-  - id: 5
-    description: WMR Open VR Controller Left
-    controllerType:
-      reference: Microsoft.MixedReality.Toolkit.Internal.Devices.OpenVR.WindowsMixedRealityOpenVRController,
         Microsoft.MixedReality.Toolkit
     handedness: 1
     useDefaultModel: 0
@@ -661,35 +323,21 @@
       keyCode: 0
       axisCodeX: 
       axisCodeY: 
-      invertYAxis: 0
     - id: 1
-      description: Spatial Grip
-      axisType: 7
-      inputType: 14
-      inputAction:
-        id: 0
-        description: None
-        axisConstraint: 0
-      keyCode: 0
-      axisCodeX: 
-      axisCodeY: 
-      invertYAxis: 0
-    - id: 2
       description: Trigger Position
       axisType: 3
       inputType: 10
       inputAction:
-        id: 6
-        description: Trigger
-        axisConstraint: 3
+        id: 1
+        description: Select
+        axisConstraint: 2
       keyCode: 0
       axisCodeX: MIXEDREALITY_AXIS9
       axisCodeY: 
-      invertYAxis: 0
-    - id: 3
-      description: Trigger Press (Select)
-      axisType: 2
-      inputType: 13
+    - id: 2
+      description: Trigger Touch
+      axisType: 2
+      inputType: 11
       inputAction:
         id: 1
         description: Select
@@ -697,71 +345,32 @@
       keyCode: 344
       axisCodeX: 
       axisCodeY: 
-      invertYAxis: 0
+    - id: 3
+      description: Trigger Press
+      axisType: 2
+      inputType: 13
+      inputAction:
+        id: 1
+        description: Select
+        axisConstraint: 2
+      keyCode: 0
+      axisCodeX: MIXEDREALITY_AXIS9
+      axisCodeY: 
     - id: 4
-      description: Grip Button
-      axisType: 2
-      inputType: 7
-      inputAction:
-        id: 0
-        description: None
-        axisConstraint: 0
-      keyCode: 334
-      axisCodeX: 
-      axisCodeY: 
-      invertYAxis: 0
+      description: Grip
+      axisType: 3
+      inputType: 10
+      inputAction:
+        id: 0
+        description: None
+        axisConstraint: 0
+      keyCode: 0
+      axisCodeX: MIXEDREALITY_AXIS11
+      axisCodeY: 
     - id: 5
-      description: Touchpad Position
+      description: Trackpad-Thumbstick Position
       axisType: 4
       inputType: 21
-      inputAction:
-        id: 0
-        description: None
-        axisConstraint: 0
-      keyCode: 0
-      axisCodeX: MIXEDREALITY_AXIS17
-      axisCodeY: MIXEDREALITY_AXIS18
-      invertYAxis: 0
-    - id: 6
-      description: Touchpad Touch
-      axisType: 2
-      inputType: 22
-      inputAction:
-        id: 0
-        description: None
-        axisConstraint: 0
-      keyCode: 348
-      axisCodeX: 
-      axisCodeY: 
-      invertYAxis: 0
-    - id: 7
-      description: Touchpad Press
-      axisType: 2
-      inputType: 24
-      inputAction:
-        id: 0
-        description: None
-        axisConstraint: 0
-      keyCode: 346
-      axisCodeX: 
-      axisCodeY: 
-      invertYAxis: 0
-    - id: 8
-      description: Menu Button
-      axisType: 2
-      inputType: 7
-      inputAction:
-        id: 0
-        description: None
-        axisConstraint: 0
-      keyCode: 336
-      axisCodeX: 
-      axisCodeY: 
-      invertYAxis: 0
-    - id: 9
-      description: Thumbstick Position
-      axisType: 4
-      inputType: 17
       inputAction:
         id: 5
         description: Teleport Direction
@@ -769,11 +378,21 @@
       keyCode: 0
       axisCodeX: MIXEDREALITY_AXIS1
       axisCodeY: MIXEDREALITY_AXIS2
-      invertYAxis: 0
-    - id: 10
-      description: Thumbstick Click
-      axisType: 2
-      inputType: 7
+    - id: 6
+      description: Trackpad-Thumbstick Touch
+      axisType: 2
+      inputType: 22
+      inputAction:
+        id: 5
+        description: Teleport Direction
+        axisConstraint: 4
+      keyCode: 346
+      axisCodeX: 
+      axisCodeY: 
+    - id: 7
+      description: Trackpad-Thumbstick Press
+      axisType: 2
+      inputType: 24
       inputAction:
         id: 0
         description: None
@@ -781,11 +400,32 @@
       keyCode: 338
       axisCodeX: 
       axisCodeY: 
-      invertYAxis: 0
-  - id: 6
-    description: WMR Open VR Controller Right
+    - id: 8
+      description: Unity Button Id 2
+      axisType: 2
+      inputType: 7
+      inputAction:
+        id: 0
+        description: None
+        axisConstraint: 0
+      keyCode: 332
+      axisCodeX: 
+      axisCodeY: 
+    - id: 9
+      description: Unity Button Id 3
+      axisType: 2
+      inputType: 7
+      inputAction:
+        id: 0
+        description: None
+        axisConstraint: 0
+      keyCode: 333
+      axisCodeX: 
+      axisCodeY: 
+  - id: 4
+    description: OpenVR Controller Right
     controllerType:
-      reference: Microsoft.MixedReality.Toolkit.Internal.Devices.OpenVR.WindowsMixedRealityOpenVRController,
+      reference: Microsoft.MixedReality.Toolkit.Internal.Devices.OpenVR.GenericOpenVRController,
         Microsoft.MixedReality.Toolkit
     handedness: 2
     useDefaultModel: 0
@@ -803,35 +443,21 @@
       keyCode: 0
       axisCodeX: 
       axisCodeY: 
-      invertYAxis: 0
     - id: 1
-      description: Spatial Grip
-      axisType: 7
-      inputType: 14
-      inputAction:
-        id: 0
-        description: None
-        axisConstraint: 0
-      keyCode: 0
-      axisCodeX: 
-      axisCodeY: 
-      invertYAxis: 0
-    - id: 2
       description: Trigger Position
       axisType: 3
       inputType: 10
       inputAction:
-        id: 6
-        description: Trigger
-        axisConstraint: 3
+        id: 0
+        description: None
+        axisConstraint: 0
       keyCode: 0
       axisCodeX: MIXEDREALITY_AXIS10
       axisCodeY: 
-      invertYAxis: 0
-    - id: 3
-      description: Trigger Press (Select)
-      axisType: 2
-      inputType: 13
+    - id: 2
+      description: Trigger Touch
+      axisType: 2
+      inputType: 11
       inputAction:
         id: 1
         description: Select
@@ -839,71 +465,32 @@
       keyCode: 345
       axisCodeX: 
       axisCodeY: 
-      invertYAxis: 0
+    - id: 3
+      description: Trigger Press
+      axisType: 2
+      inputType: 13
+      inputAction:
+        id: 0
+        description: None
+        axisConstraint: 0
+      keyCode: 0
+      axisCodeX: MIXEDREALITY_AXIS10
+      axisCodeY: 
     - id: 4
-      description: Grip Button
-      axisType: 2
-      inputType: 7
-      inputAction:
-        id: 0
-        description: None
-        axisConstraint: 0
-      keyCode: 335
-      axisCodeX: 
-      axisCodeY: 
-      invertYAxis: 0
+      description: Grip
+      axisType: 3
+      inputType: 10
+      inputAction:
+        id: 0
+        description: None
+        axisConstraint: 0
+      keyCode: 0
+      axisCodeX: MIXEDREALITY_AXIS12
+      axisCodeY: 
     - id: 5
-      description: Touchpad Position
+      description: Trackpad-Thumbstick Position
       axisType: 4
       inputType: 21
-      inputAction:
-        id: 0
-        description: None
-        axisConstraint: 0
-      keyCode: 0
-      axisCodeX: MIXEDREALITY_AXIS19
-      axisCodeY: MIXEDREALITY_AXIS20
-      invertYAxis: 0
-    - id: 6
-      description: Touchpad Touch
-      axisType: 2
-      inputType: 22
-      inputAction:
-        id: 0
-        description: None
-        axisConstraint: 0
-      keyCode: 349
-      axisCodeX: 
-      axisCodeY: 
-      invertYAxis: 0
-    - id: 7
-      description: Touchpad Press
-      axisType: 2
-      inputType: 24
-      inputAction:
-        id: 0
-        description: None
-        axisConstraint: 0
-      keyCode: 347
-      axisCodeX: 
-      axisCodeY: 
-      invertYAxis: 0
-    - id: 8
-      description: Menu Button
-      axisType: 2
-      inputType: 7
-      inputAction:
-        id: 0
-        description: None
-        axisConstraint: 0
-      keyCode: 337
-      axisCodeX: 
-      axisCodeY: 
-      invertYAxis: 0
-    - id: 9
-      description: Thumbstick Position
-      axisType: 4
-      inputType: 17
       inputAction:
         id: 5
         description: Teleport Direction
@@ -911,11 +498,360 @@
       keyCode: 0
       axisCodeX: MIXEDREALITY_AXIS4
       axisCodeY: MIXEDREALITY_AXIS5
-      invertYAxis: 0
+    - id: 6
+      description: Trackpad-Thumbstick Touch
+      axisType: 2
+      inputType: 22
+      inputAction:
+        id: 5
+        description: Teleport Direction
+        axisConstraint: 4
+      keyCode: 347
+      axisCodeX: 
+      axisCodeY: 
+    - id: 7
+      description: Trackpad-Thumbstick Press
+      axisType: 2
+      inputType: 24
+      inputAction:
+        id: 0
+        description: None
+        axisConstraint: 0
+      keyCode: 339
+      axisCodeX: 
+      axisCodeY: 
     - id: 8
-      description: Thumbstick Click
-      axisType: 2
-      inputType: 7
+      description: Unity Button Id 0
+      axisType: 2
+      inputType: 7
+      inputAction:
+        id: 0
+        description: None
+        axisConstraint: 0
+      keyCode: 330
+      axisCodeX: 
+      axisCodeY: 
+    - id: 9
+      description: Unity Button Id 1
+      axisType: 2
+      inputType: 7
+      inputAction:
+        id: 0
+        description: None
+        axisConstraint: 0
+      keyCode: 331
+      axisCodeX: 
+      axisCodeY: 
+  - id: 5
+    description: Oculus Touch Left
+    controllerType:
+      reference: Microsoft.MixedReality.Toolkit.Internal.Devices.OpenVR.OculusTouchController,
+        Microsoft.MixedReality.Toolkit
+    handedness: 1
+    useDefaultModel: 0
+    overrideModel: {fileID: 0}
+    useCustomInteractionMappings: 0
+    interactions:
+    - id: 0
+      description: Spatial Pointer
+      axisType: 7
+      inputType: 3
+      inputAction:
+        id: 0
+        description: None
+        axisConstraint: 0
+      keyCode: 0
+      axisCodeX: 
+      axisCodeY: 
+    - id: 1
+      description: Axis1D.PrimaryIndexTrigger
+      axisType: 3
+      inputType: 10
+      inputAction:
+        id: 0
+        description: None
+        axisConstraint: 0
+      keyCode: 0
+      axisCodeX: MIXEDREALITY_AXIS9
+      axisCodeY: 
+    - id: 2
+      description: Axis1D.PrimaryIndexTrigger Touch
+      axisType: 2
+      inputType: 11
+      inputAction:
+        id: 0
+        description: None
+        axisConstraint: 0
+      keyCode: 344
+      axisCodeX: 
+      axisCodeY: 
+    - id: 3
+      description: Axis1D.PrimaryIndexTrigger Near Touch
+      axisType: 2
+      inputType: 12
+      inputAction:
+        id: 0
+        description: None
+        axisConstraint: 0
+      keyCode: 0
+      axisCodeX: MIXEDREALITY_AXIS13
+      axisCodeY: 
+    - id: 4
+      description: Axis1D.PrimaryIndexTrigger Press
+      axisType: 2
+      inputType: 13
+      inputAction:
+        id: 0
+        description: None
+        axisConstraint: 0
+      keyCode: 0
+      axisCodeX: MIXEDREALITY_AXIS9
+      axisCodeY: 
+    - id: 5
+      description: Axis1D.PrimaryHandTrigger Press
+      axisType: 3
+      inputType: 10
+      inputAction:
+        id: 0
+        description: None
+        axisConstraint: 0
+      keyCode: 0
+      axisCodeX: MIXEDREALITY_AXIS11
+      axisCodeY: 
+    - id: 6
+      description: Axis2D.PrimaryThumbstick
+      axisType: 4
+      inputType: 17
+      inputAction:
+        id: 0
+        description: None
+        axisConstraint: 0
+      keyCode: 0
+      axisCodeX: MIXEDREALITY_AXIS1
+      axisCodeY: MIXEDREALITY_AXIS2
+    - id: 7
+      description: Button.PrimaryThumbstick Touch
+      axisType: 2
+      inputType: 19
+      inputAction:
+        id: 0
+        description: None
+        axisConstraint: 0
+      keyCode: 346
+      axisCodeX: 
+      axisCodeY: 
+    - id: 8
+      description: Button.PrimaryThumbstick Near Touch
+      axisType: 2
+      inputType: 31
+      inputAction:
+        id: 0
+        description: None
+        axisConstraint: 0
+      keyCode: 0
+      axisCodeX: MIXEDREALITY_AXIS15
+      axisCodeY: 
+    - id: 9
+      description: Button.PrimaryThumbstick Press
+      axisType: 2
+      inputType: 18
+      inputAction:
+        id: 0
+        description: None
+        axisConstraint: 0
+      keyCode: 338
+      axisCodeX: 
+      axisCodeY: 
+    - id: 10
+      description: Button.Three Press
+      axisType: 2
+      inputType: 7
+      inputAction:
+        id: 0
+        description: None
+        axisConstraint: 0
+      keyCode: 332
+      axisCodeX: 
+      axisCodeY: 
+    - id: 11
+      description: Button.Four Press
+      axisType: 2
+      inputType: 7
+      inputAction:
+        id: 0
+        description: None
+        axisConstraint: 0
+      keyCode: 333
+      axisCodeX: 
+      axisCodeY: 
+    - id: 12
+      description: Button.Start Press
+      axisType: 2
+      inputType: 7
+      inputAction:
+        id: 0
+        description: None
+        axisConstraint: 0
+      keyCode: 337
+      axisCodeX: 
+      axisCodeY: 
+    - id: 13
+      description: Button.Three Touch
+      axisType: 2
+      inputType: 7
+      inputAction:
+        id: 0
+        description: None
+        axisConstraint: 0
+      keyCode: 342
+      axisCodeX: 
+      axisCodeY: 
+    - id: 14
+      description: Button.Four Touch
+      axisType: 2
+      inputType: 7
+      inputAction:
+        id: 0
+        description: None
+        axisConstraint: 0
+      keyCode: 343
+      axisCodeX: 
+      axisCodeY: 
+    - id: 15
+      description: Touch.PrimaryThumbRest Touch
+      axisType: 2
+      inputType: 30
+      inputAction:
+        id: 0
+        description: None
+        axisConstraint: 0
+      keyCode: 348
+      axisCodeX: 
+      axisCodeY: 
+    - id: 16
+      description: Touch.PrimaryThumbRest Near Touch
+      axisType: 2
+      inputType: 31
+      inputAction:
+        id: 0
+        description: None
+        axisConstraint: 0
+      keyCode: 0
+      axisCodeX: MIXEDREALITY_AXIS17
+      axisCodeY: 
+  - id: 6
+    description: Oculus Touch Right
+    controllerType:
+      reference: Microsoft.MixedReality.Toolkit.Internal.Devices.OpenVR.OculusTouchController,
+        Microsoft.MixedReality.Toolkit
+    handedness: 2
+    useDefaultModel: 0
+    overrideModel: {fileID: 0}
+    useCustomInteractionMappings: 0
+    interactions:
+    - id: 0
+      description: Spatial Pointer
+      axisType: 7
+      inputType: 3
+      inputAction:
+        id: 0
+        description: None
+        axisConstraint: 0
+      keyCode: 0
+      axisCodeX: 
+      axisCodeY: 
+    - id: 1
+      description: Axis1D.SecondaryIndexTrigger
+      axisType: 3
+      inputType: 10
+      inputAction:
+        id: 0
+        description: None
+        axisConstraint: 0
+      keyCode: 0
+      axisCodeX: MIXEDREALITY_AXIS10
+      axisCodeY: 
+    - id: 2
+      description: Axis1D.SecondaryIndexTrigger Touch
+      axisType: 2
+      inputType: 11
+      inputAction:
+        id: 0
+        description: None
+        axisConstraint: 0
+      keyCode: 345
+      axisCodeX: 
+      axisCodeY: 
+    - id: 3
+      description: Axis1D.SecondaryIndexTrigger Near Touch
+      axisType: 2
+      inputType: 12
+      inputAction:
+        id: 0
+        description: None
+        axisConstraint: 0
+      keyCode: 0
+      axisCodeX: MIXEDREALITY_AXIS14
+      axisCodeY: 
+    - id: 4
+      description: Axis1D.SecondaryIndexTrigger Press
+      axisType: 2
+      inputType: 13
+      inputAction:
+        id: 0
+        description: None
+        axisConstraint: 0
+      keyCode: 0
+      axisCodeX: MIXEDREALITY_AXIS10
+      axisCodeY: 
+    - id: 5
+      description: Axis1D.SecondaryHandTrigger Press
+      axisType: 3
+      inputType: 10
+      inputAction:
+        id: 0
+        description: None
+        axisConstraint: 0
+      keyCode: 0
+      axisCodeX: MIXEDREALITY_AXIS12
+      axisCodeY: 
+    - id: 6
+      description: Axis2D.SecondaryThumbstick
+      axisType: 4
+      inputType: 17
+      inputAction:
+        id: 0
+        description: None
+        axisConstraint: 0
+      keyCode: 0
+      axisCodeX: MIXEDREALITY_AXIS4
+      axisCodeY: MIXEDREALITY_AXIS5
+    - id: 7
+      description: Button.SecondaryThumbstick Touch
+      axisType: 2
+      inputType: 19
+      inputAction:
+        id: 0
+        description: None
+        axisConstraint: 0
+      keyCode: 347
+      axisCodeX: 
+      axisCodeY: 
+    - id: 8
+      description: Button.SecondaryThumbstick Near Touch
+      axisType: 2
+      inputType: 31
+      inputAction:
+        id: 0
+        description: None
+        axisConstraint: 0
+      keyCode: 0
+      axisCodeX: MIXEDREALITY_AXIS16
+      axisCodeY: 
+    - id: 9
+      description: Button.SecondaryThumbstick Press
+      axisType: 2
+      inputType: 18
       inputAction:
         id: 0
         description: None
@@ -923,4 +859,69 @@
       keyCode: 339
       axisCodeX: 
       axisCodeY: 
-      invertYAxis: 0+    - id: 10
+      description: Button.One Press
+      axisType: 2
+      inputType: 7
+      inputAction:
+        id: 0
+        description: None
+        axisConstraint: 0
+      keyCode: 330
+      axisCodeX: 
+      axisCodeY: 
+    - id: 11
+      description: Button.Two Press
+      axisType: 2
+      inputType: 7
+      inputAction:
+        id: 0
+        description: None
+        axisConstraint: 0
+      keyCode: 331
+      axisCodeX: 
+      axisCodeY: 
+    - id: 12
+      description: Button.One Touch
+      axisType: 2
+      inputType: 7
+      inputAction:
+        id: 0
+        description: None
+        axisConstraint: 0
+      keyCode: 340
+      axisCodeX: 
+      axisCodeY: 
+    - id: 13
+      description: Button.Two Touch
+      axisType: 2
+      inputType: 7
+      inputAction:
+        id: 0
+        description: None
+        axisConstraint: 0
+      keyCode: 341
+      axisCodeX: 
+      axisCodeY: 
+    - id: 14
+      description: Touch.SecondaryThumbRest Touch
+      axisType: 2
+      inputType: 30
+      inputAction:
+        id: 0
+        description: None
+        axisConstraint: 0
+      keyCode: 349
+      axisCodeX: 
+      axisCodeY: 
+    - id: 15
+      description: Touch.SecondaryThumbRest Near Touch
+      axisType: 2
+      inputType: 31
+      inputAction:
+        id: 0
+        description: None
+        axisConstraint: 0
+      keyCode: 0
+      axisCodeX: MIXEDREALITY_AXIS18
+      axisCodeY: 