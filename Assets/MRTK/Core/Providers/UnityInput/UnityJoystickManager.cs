--- conflicted
+++ resolved
@@ -18,12 +18,6 @@
         typeof(IMixedRealityInputSystem),
         (SupportedPlatforms)(-1),  // All platforms supported by Unity
         "Unity Joystick Manager")]
-<<<<<<< HEAD
-#if UNITY_2020_1_OR_NEWER
-    [Obsolete("The legacy XR pipeline has been removed in Unity 2020 or newer. Please migrate to XR SDK.")]
-#endif // UNITY_2020_1_OR_NEWER
-=======
->>>>>>> 4ea313d2
     public class UnityJoystickManager : BaseInputDeviceManager
     {
         /// <summary>
