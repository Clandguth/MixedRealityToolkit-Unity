--- conflicted
+++ resolved
@@ -175,48 +175,18 @@
                     return;
                 }
 
-<<<<<<< HEAD
                 bool newMesh = handMeshFilter == null;
 
                 if (newMesh &&
                     CoreServices.InputSystem?.InputSystemProfile != null &&
                     CoreServices.InputSystem.InputSystemProfile.HandTrackingProfile != null &&
                     CoreServices.InputSystem.InputSystemProfile.HandTrackingProfile.HandMeshPrefab != null)
-=======
-            if (newMesh &&
-                CoreServices.InputSystem?.InputSystemProfile != null &&
-                CoreServices.InputSystem.InputSystemProfile.HandTrackingProfile != null &&
-                CoreServices.InputSystem.InputSystemProfile.HandTrackingProfile.HandMeshPrefab != null)
-            {
-                handMeshFilter = Instantiate(CoreServices.InputSystem.InputSystemProfile.HandTrackingProfile.HandMeshPrefab).GetComponent<MeshFilter>();
-                lastHandMeshVerticesCount = handMeshFilter.mesh.vertices.Length;
-            }
-
-            if (handMeshFilter != null)
-            {
-                Mesh mesh = handMeshFilter.mesh;
-
-                bool meshChanged = false;
-                // On some platforms, mesh length counts may change as the hand mesh is updated.
-                // In order to update the vertices when the array sizes change, the mesh
-                // must be cleared per instructions here:
-                // https://docs.unity3d.com/ScriptReference/Mesh.html
-                if (lastHandMeshVerticesCount != eventData.InputData.vertices?.Length)
->>>>>>> 1c927de8
                 {
                     handMeshFilter = Instantiate(CoreServices.InputSystem.InputSystemProfile.HandTrackingProfile.HandMeshPrefab).GetComponent<MeshFilter>();
-                    lastHandMeshVertices = handMeshFilter.mesh.vertices;
-                }
-
-<<<<<<< HEAD
+                    lastHandMeshVerticesCount = handMeshFilter.mesh.vertices.Length;
+                }
+
                 if (handMeshFilter != null)
-=======
-                mesh.vertices = eventData.InputData.vertices;
-                mesh.normals = eventData.InputData.normals;
-                lastHandMeshVerticesCount = eventData.InputData.vertices != null ? eventData.InputData.vertices.Length : 0;
-
-                if (newMesh || meshChanged)
->>>>>>> 1c927de8
                 {
                     Mesh mesh = handMeshFilter.mesh;
 
@@ -225,10 +195,7 @@
                     // In order to update the vertices when the array sizes change, the mesh
                     // must be cleared per instructions here:
                     // https://docs.unity3d.com/ScriptReference/Mesh.html
-                    if ((lastHandMeshVertices == null && eventData.InputData.vertices != null) ||
-                        (lastHandMeshVertices != null &&
-                        lastHandMeshVertices.Length != 0 &&
-                        lastHandMeshVertices.Length != eventData.InputData.vertices?.Length))
+                    if (lastHandMeshVerticesCount != eventData.InputData.vertices?.Length)
                     {
                         meshChanged = true;
                         mesh.Clear();
@@ -236,7 +203,7 @@
 
                     mesh.vertices = eventData.InputData.vertices;
                     mesh.normals = eventData.InputData.normals;
-                    lastHandMeshVertices = eventData.InputData.vertices;
+                    lastHandMeshVerticesCount = eventData.InputData.vertices != null ? eventData.InputData.vertices.Length : 0;
 
                     if (newMesh || meshChanged)
                     {
