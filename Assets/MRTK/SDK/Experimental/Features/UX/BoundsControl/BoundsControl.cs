﻿// Copyright (c) Microsoft Corporation.
// Licensed under the MIT License.

using Microsoft.MixedReality.Toolkit.Input;
using System.Collections.Generic;
using UnityEngine;
using UnityEngine.Events;
using UnityEngine.Serialization;
using UnityPhysics = UnityEngine.Physics;
using Microsoft.MixedReality.Toolkit.Experimental.UI.BoundsControlTypes;
using Microsoft.MixedReality.Toolkit.Utilities;
using Microsoft.MixedReality.Toolkit.UI;
using Microsoft.MixedReality.Toolkit.Experimental.Physics;

namespace Microsoft.MixedReality.Toolkit.Experimental.UI.BoundsControl
{
    /// <summary>
    /// Bounds Control allows to transform objects (rotate and scale) and draws a cube around the object to visualize 
    /// the possibility of user triggered transform manipulation. 
    /// Bounds Control provides scale and rotation handles that can be used for far and near interaction manipulation
    /// of the object. It further provides a proximity effect for scale and rotation handles that alters scaling and material. 
    /// Todo: replace doc link - point to BoundsControl docs
    /// </summary>
    [HelpURL("https://microsoft.github.io/MixedRealityToolkit-Unity/Documentation/README_BoundingBox.html")]
    public class BoundsControl : MonoBehaviour,
        IMixedRealitySourceStateHandler,
        IMixedRealityFocusChangedHandler,
        IMixedRealityFocusHandler,
        IBoundsTargetProvider
    {
        #region Serialized Fields and Properties
        [SerializeField]
        [Tooltip("The object that the bounds control rig will be modifying.")]
        private GameObject targetObject;
        /// <summary>
        /// The object that the bounds control rig will be modifying.
        /// </summary>
        public GameObject Target
        {
            get
            {
                if (targetObject == null)
                {
                    targetObject = gameObject;
                }

                return targetObject;
            }

            set
            {
                if (targetObject != value)
                {
                    targetObject = value;
                    isChildOfTarget = transform.IsChildOf(targetObject.transform);
                    // reparent rigroot
                    if (rigRoot != null)
                    {
                        rigRoot.parent = targetObject.transform;
                        OnTargetBoundsChanged();
                    }
                }
            }
        }

        [Tooltip("For complex objects, automatic bounds calculation may not behave as expected. Use an existing Box Collider (even on a child object) to manually determine bounds of bounds control.")]
        [SerializeField]
        private BoxCollider boundsOverride = null;

        /// <summary>
        /// For complex objects, automatic bounds calculation may not behave as expected. Use an existing Box Collider (even on a child object) to manually determine bounds of bounds control.
        /// </summary>
        public BoxCollider BoundsOverride
        {
            get { return boundsOverride; }
            set
            {
                if (boundsOverride != value)
                {
                    boundsOverride = value;

                    if (boundsOverride == null)
                    {
                        prevBoundsOverride = new Bounds();
                    }
                    OnTargetBoundsChanged();
                }
            }
        }

        [SerializeField]
        [Tooltip("Defines the volume type and the priority for the bounds calculation")]
        private BoundsCalculationMethod boundsCalculationMethod = BoundsCalculationMethod.RendererOverCollider;

        /// <summary>
        /// Defines the volume type and the priority for the bounds calculation
        /// </summary>
        public BoundsCalculationMethod CalculationMethod
        {
            get { return boundsCalculationMethod; }
            set
            {
                if (boundsCalculationMethod != value)
                {
                    boundsCalculationMethod = value;
                    OnTargetBoundsChanged();
                }
            }
        }

        [Header("Precision Translation Options")]
        [Tooltip("Use an off-axis-displacement-based logistic function for more precise translation.")]
        [SerializeField]
        private bool usePreciseTranslation = false;

        /// <summary>
        /// Use an off-axis-displacement-based logistic function for more precise translation.
        /// </summary>
        public bool UsePreciseTranslation
        {
            get => usePreciseTranslation;
            set => usePreciseTranslation = value;
        }

        [Tooltip("Slope of logistic function at displacement = 0 (sensitivity of precision translation system).")]
        [SerializeField]
        private float precisionLogisticSlope = 50.0f;

        /// <summary>
        /// Slope of logistic function at displacement = 0 (sensitivity of precision translation system).
        /// The higher the value, the more the translation will be dampened proportionally to the off-axis
        /// displacement.
        /// </summary>
        public float PrecisionLogisticSlope
        {
            get => precisionLogisticSlope;
            set => precisionLogisticSlope = value;
        }

        [SerializeField]
        [Tooltip("Type of activation method for showing/hiding bounds control handles and controls")]
        private BoundsControlActivationType activation = BoundsControlActivationType.ActivateOnStart;

        /// <summary>
        /// Type of activation method for showing/hiding bounds control handles and controls
        /// </summary>
        public BoundsControlActivationType BoundsControlActivation
        {
            get { return activation; }
            set
            {
                if (activation != value)
                {
                    activation = value;
                    SetActivationFlags();
                    ResetVisuals();
                }
            }
        }

        [SerializeField]
        [Tooltip("Flatten bounds in the specified axis or flatten the smallest one if 'auto' is selected")]
        private FlattenModeType flattenAxis = FlattenModeType.DoNotFlatten;

        /// <summary>
        /// Flatten bounds in the specified axis or flatten the smallest one if 'auto' is selected
        /// </summary>
        public FlattenModeType FlattenAxis
        {
            get { return flattenAxis; }
            set
            {
                if (flattenAxis != value)
                {
                    flattenAxis = value;
                    UpdateExtents();
                    UpdateVisuals();
                    ResetVisuals();
                }
            }
        }

        [SerializeField]
        [Tooltip("Which handles are visible and enabled.")]
        private HandleFlags enabledHandles = HandleFlags.Rotation | HandleFlags.Scale;

        /// <summary>
        /// Which handles are visible and enabled.
        /// </summary>
        public HandleFlags EnabledHandles
        {
            get => enabledHandles;
            set => enabledHandles = value;
        }

        [SerializeField]
        [Tooltip("Extra padding added to the actual Target bounds")]
        private Vector3 boxPadding = Vector3.zero;

        /// <summary>
        /// Extra padding added to the actual Target bounds
        /// </summary>
        public Vector3 BoxPadding
        {
            get { return boxPadding; }
            set
            {
                if (Vector3.Distance(boxPadding, value) > float.Epsilon)
                {
                    boxPadding = value;
                    OnTargetBoundsChanged();
                }
            }
        }

        [SerializeField]
        [Tooltip("Bounds control box display configuration section.")]
        private BoxDisplayConfiguration boxDisplayConfiguration;
        /// <summary>
        /// Bounds control box display configuration section.
        /// </summary>
        public BoxDisplayConfiguration BoxDisplayConfig
        {
            get => boxDisplayConfiguration;
            set => boxDisplayConfiguration = value;
        }

        [SerializeField]
        [Tooltip("This section defines the links / lines that are drawn between the corners of the control.")]
        private LinksConfiguration linksConfiguration;
        /// <summary>
        /// This section defines the links / lines that are drawn between the corners of the control.
        /// </summary>
        public LinksConfiguration LinksConfig
        {
            get => linksConfiguration;
            set => linksConfiguration = value;
        }

        [SerializeField]
        [Tooltip("Configuration of the scale handles.")]
        private ScaleHandlesConfiguration scaleHandlesConfiguration;
        /// <summary>
        /// Configuration of the scale handles.
        /// </summary>
        public ScaleHandlesConfiguration ScaleHandlesConfig
        {
            get => scaleHandlesConfiguration;
            set => scaleHandlesConfiguration = value;
        }

        [SerializeField]
        [Tooltip("Configuration of the rotation handles.")]
        private RotationHandlesConfiguration rotationHandlesConfiguration;
        /// <summary>
        /// Configuration of the rotation handles.
        /// </summary>
        public RotationHandlesConfiguration RotationHandlesConfig
        {
            get => rotationHandlesConfiguration;
            set => rotationHandlesConfiguration = value;
        }

        [SerializeField]
        [Tooltip("Configuration of the translation handles.")]
        private TranslationHandlesConfiguration translationHandlesConfiguration;
        /// <summary>
        /// Configuration of the translation handles.
        /// </summary>
        public TranslationHandlesConfiguration TranslationHandlesConfig
        {
            get => translationHandlesConfiguration;
            set => translationHandlesConfiguration = value;
        }

        [SerializeField]
        [Tooltip("Configuration for Proximity Effect to scale handles or change materials on proximity.")]
        private ProximityEffectConfiguration handleProximityEffectConfiguration;
        /// <summary>
        /// Configuration for Proximity Effect to scale handles or change materials on proximity.
        /// </summary>
        public ProximityEffectConfiguration HandleProximityEffectConfig
        {
            get => handleProximityEffectConfiguration;
            set => handleProximityEffectConfiguration = value;
        }

        [Header("Debug")]
        [Tooltip("Debug only. Component used to display debug messages.")]
        private TextMesh debugText;
        /// <summary>
        /// Component used to display debug messages.
        /// </summary>
        public TextMesh DebugText
        {
            get => debugText;
            set => debugText = value;
        }

        [SerializeField]
        [Tooltip("Determines whether to hide GameObjects (i.e handles, links etc) created and managed by this component in the editor")]
        private bool hideElementsInInspector = true;

        /// <summary>
        /// Determines whether to hide GameObjects (i.e handles, links etc) created and managed by this component in the editor
        /// </summary>
        public bool HideElementsInInspector
        {
            get { return hideElementsInInspector; }
            set
            {
                if (hideElementsInInspector != value)
                {
                    hideElementsInInspector = value;
                    UpdateRigVisibilityInInspector();
                }
            }
        }

        [SerializeField]
        [Tooltip("Check to enable frame-rate independent smoothing.")]
        private bool smoothingActive = false;

        /// <summary>
        /// Check to enable frame-rate independent smoothing.
        /// </summary>
        public bool SmoothingActive
        {
            get => smoothingActive;
            set => smoothingActive = value;
        }

        [SerializeField]
        [Range(0, 1)]
        [Tooltip("Enter amount representing amount of smoothing to apply to the rotation. Smoothing of 0 means no smoothing. Max value means no change to value.")]
        private float rotateLerpTime = 0.001f;

        /// <summary>
        /// Enter amount representing amount of smoothing to apply to the rotation. Smoothing of 0 means no smoothing. Max value means no change to value.
        /// </summary>
        public float RotateLerpTime
        {
            get => rotateLerpTime;
            set => rotateLerpTime = value;
        }

        [SerializeField]
        [Range(0, 1)]
        [Tooltip("Enter amount representing amount of smoothing to apply to the scale. Smoothing of 0 means no smoothing. Max value means no change to value.")]
        private float scaleLerpTime = 0.001f;

        /// <summary>
        /// Enter amount representing amount of smoothing to apply to the scale. Smoothing of 0 means no smoothing. Max value means no change to value.
        /// </summary>
        public float ScaleLerpTime
        {
            get => scaleLerpTime;
            set => scaleLerpTime = value;
        }

        [SerializeField]
        [Range(0, 1)]
        [Tooltip("Enter amount representing amount of smoothing to apply to the translation. Smoothing of 0 means no smoothing. Max value means no change to value.")]
        private float translateLerpTime = 0.001f;

        /// <summary>
        /// Enter amount representing amount of smoothing to apply to the translation. Smoothing of 0 means no smoothing. Max value means no change to value.
        /// </summary>
        public float TranslateLerpTime
        {
            get => translateLerpTime;
            set => translateLerpTime = value;
        }

<<<<<<< HEAD
        [SerializeField]
        [Range(0, 180)]
        [Tooltip("Elastic rotation snapping interval.")]
        private float elasticInterval = 10.0f;

        /// <summary>
        /// Elastic rotation snapping interval.
        /// </summary>
        public float ElasticInterval
        {
            get => elasticInterval;
            set => elasticInterval = value;
        }

        [SerializeField]
        [Range(0, 180)]
        [Tooltip("Radius of effect of the snapping force.")]
        private float elasticRadius = 5.0f;

        /// <summary>
        /// Radius of effect of the snapping force.
        /// </summary>
        public float ElasticRadius
        {
            get => elasticRadius;
            set => elasticRadius = value;
        }

=======
>>>>>>> cc2f8624
        [Header("Events")]
        [SerializeField]
        [Tooltip("Event that gets fired when interaction with a rotation handle starts.")]
        private UnityEvent rotateStarted = new UnityEvent();
        /// <summary>
        /// Event that gets fired when interaction with a rotation handle starts.
        /// </summary>
        public UnityEvent RotateStarted
        {
            get => rotateStarted;
            set => rotateStarted = value;
        }

        [SerializeField]
        [Tooltip("Event that gets fired when interaction with a rotation handle stops.")]
        private UnityEvent rotateStopped = new UnityEvent();
        /// <summary>
        /// Event that gets fired when interaction with a rotation handle stops.
        /// </summary>
        public UnityEvent RotateStopped
        {
            get => rotateStopped;
            set => rotateStopped = value;
        }

        [SerializeField]
        [Tooltip("Event that gets fired when interaction with a scale handle starts.")]
        private UnityEvent scaleStarted = new UnityEvent();
        /// <summary>
        /// Event that gets fired when interaction with a scale handle starts.
        /// </summary>
        public UnityEvent ScaleStarted
        {
            get => scaleStarted;
            set => scaleStarted = value;
        }

        [SerializeField]
        [Tooltip("Event that gets fired when interaction with a scale handle stops.")]
        private UnityEvent scaleStopped = new UnityEvent();
        /// <summary>
        /// Event that gets fired when interaction with a scale handle stops.
        /// </summary>
        public UnityEvent ScaleStopped
        {
            get => scaleStopped;
            set => scaleStopped = value;
        }

        [SerializeField]
<<<<<<< HEAD
        [Tooltip("Event that gets fired when interaction with a translate handle starts.")]
        private UnityEvent translateStarted = new UnityEvent();
        /// <summary>
        /// Event that gets fired when interaction with a scale handle starts.
=======
        [Tooltip("Event that gets fired when interaction with a translation handle starts.")]
        private UnityEvent translateStarted = new UnityEvent();
        /// <summary>
        /// Event that gets fired when interaction with a translation handle starts.
>>>>>>> cc2f8624
        /// </summary>
        public UnityEvent TranslateStarted
        {
            get => translateStarted;
            set => translateStarted = value;
        }

        [SerializeField]
<<<<<<< HEAD
        [Tooltip("Event that gets fired when interaction with a translate handle stops.")]
        private UnityEvent translateStopped = new UnityEvent();
        /// <summary>
        /// Event that gets fired when interaction with a scale handle stops.
=======
        [Tooltip("Event that gets fired when interaction with a translation handle stops.")]
        private UnityEvent translateStopped = new UnityEvent();
        /// <summary>
        /// Event that gets fired when interaction with a translation handle stops.
>>>>>>> cc2f8624
        /// </summary>
        public UnityEvent TranslateStopped
        {
            get => translateStopped;
            set => translateStopped = value;
        }

<<<<<<< HEAD
        [Header("Elastic")]
        [SerializeField]
        [Tooltip("Reference to the ScriptableObject which holds the elastic system configuration for translation manipulation.")]
        private ElasticConfiguration translationElasticConfigurationObject = null;

        /// <summary>
        /// Reference to the ScriptableObject which holds the elastic system configuration for translation manipulation.
        /// </summary>
        public ElasticConfiguration TranslationElasticConfigurationObject
        {
            get => translationElasticConfigurationObject;
            set => translationElasticConfigurationObject = value;
        }

        [SerializeField]
        [Tooltip("Reference to the ScriptableObject which holds the elastic system configuration for rotation manipulation.")]
        private ElasticConfiguration rotationElasticConfigurationObject = null;

        /// <summary>
        /// Reference to the ScriptableObject which holds the elastic system configuration for rotation manipulation.
        /// </summary>
        public ElasticConfiguration RotationElasticConfigurationObject
        {
            get => rotationElasticConfigurationObject;
            set => rotationElasticConfigurationObject = value;
        }

        [SerializeField]
        [Tooltip("Reference to the ScriptableObject which holds the elastic system configuration for scale manipulation.")]
        private ElasticConfiguration scaleElasticConfigurationObject = null;

        /// <summary>
        /// Reference to the ScriptableObject which holds the elastic system configuration for scale manipulation.
        /// </summary>
        public ElasticConfiguration ScaleElasticConfigurationObject
        {
            get => scaleElasticConfigurationObject;
            set => scaleElasticConfigurationObject = value;
        }

        [SerializeField]
        [Tooltip("Extent of the translation elastic.")]
        private VolumeElasticExtent translationElasticExtent;

        /// <summary>
        /// Extent of the translation elastic.
        /// </summary>
        public VolumeElasticExtent TranslationElasticExtent
        {
            get => translationElasticExtent;
            set => translationElasticExtent = value;
        }

        [SerializeField]
        [Tooltip("Extent of the rotation elastic.")]
        private QuaternionElasticExtent rotationElasticExtent;

        /// <summary>
        /// Extent of the rotation elastic.
        /// </summary>
        public QuaternionElasticExtent RotationElasticExtent
        {
            get => rotationElasticExtent;
            set => rotationElasticExtent = value;
        }

        [SerializeField]
        [Tooltip("Extent of the scale elastic.")]
        private VolumeElasticExtent scaleElasticExtent;

        /// <summary>
        /// Extent of the scale elastic.
        /// </summary>
        public VolumeElasticExtent ScaleElasticExtent
        {
            get => scaleElasticExtent;
            set => scaleElasticExtent = value;
        }

        [SerializeField]
        [Tooltip("Indication of which manipulation types use elastic feedback.")]
        private TransformFlags elasticTypes = 0; // Default to none enabled.

        /// <summary>
        /// Indication of which manipulation types use elastic feedback.
        /// </summary>
        public TransformFlags ElasticTypes
        {
            get => elasticTypes;
            set => elasticTypes = value;
        }

=======
>>>>>>> cc2f8624
        #endregion Serialized Fields

        #region Private Fields

        // runtime instantiated visuals of bounding box 
        private Links links;
        private ScaleHandles scaleHandles;
        private RotationHandles rotationHandles;
        private TranslationHandles translationHandles;
        private BoxDisplay boxDisplay;
        private ProximityEffect proximityEffect;
        
        // Elastic sims
        private IElasticSystem<Vector3> translationElastic;
        private IElasticSystem<Quaternion> rotationElastic;
        private IElasticSystem<Vector3> scaleElastic;

        // Whether we should be displaying just the wireframe (if enabled) or the handles too
        public bool WireframeOnly { get => wireframeOnly; }
        private bool wireframeOnly = false;

        // Pointer that is being used to manipulate the bounds control
        private IMixedRealityPointer currentPointer;

        // parent/root game object for all bounding box visuals (like handles, edges, boxdisplay,..)
        private Transform rigRoot;

        // Half the size of the current bounds
        private Vector3 currentBoundsExtents;

        private readonly List<IMixedRealityInputSource> touchingSources = new List<IMixedRealityInputSource>();

        private List<IMixedRealityController> sourcesDetected;

        // Current axis of rotation about the center of the rig root
        private Vector3 currentRotationAxis;

        // Current axis of translation about the center of the rig root
        private Vector3 currentTranslationAxis;

        // Scale of the target at the beginning of the current manipulation
        private Vector3 initialScaleOnGrabStart;

        // Rotation of the target at the beginning of the current manipulation
        private Quaternion initialRotationOnGrabStart;

        // Position of the target at the beginning of the current manipulation
        private Vector3 initialPositionOnGrabStart;

        // Point that was initially grabbed in OnPointerDown()
        private Vector3 initialGrabPoint;

        // Current position of the grab point
        private Vector3 currentGrabPoint;

        // This is a little complicated.
        // This stores an "accumulated" value used to offset the
        // absolute translation distance, adjusted by the off-axis
        // displacement of the current manipulation's pointer.
        // This way, the further your hand is from the axis, the
        // "slower" you will move the object, while still being able
        // to use *absolute positioning* to translate the object.
        //
        // Only used when precision translation manipulation is enabled.
        private float accumulatedPrecisionDamping;

        private MinMaxScaleConstraint scaleConstraint;

        // Grab point position in pointer space. Used to calculate the current grab point from the current pointer pose.
        private Vector3 grabPointInPointer;

        // Corner opposite to the grabbed one. Scaling will be relative to it.
        private Vector3 oppositeCorner;

        // Direction of the diagonal from the opposite corner to the grabbed one.
        private Vector3 diagonalDir;

        private HandleType currentHandleType;

        // The size, position of boundsOverride object in the previous frame
        // Used to determine if boundsOverride size has changed.
        private Bounds prevBoundsOverride = new Bounds();

        // Used to record the initial size of the bounds override, if it exists.
        // Necessary because BoxPadding will destructively edit the size of the
        // override BoxCollider, and repeated calls to BoxPadding will result
        // in the override bounds growing continually larger/smaller.
        private Vector3? initialBoundsOverrideSize = null;

        // True if this game object is a child of the Target one
        private bool isChildOfTarget = false;
        private static readonly string rigRootName = "rigRoot";

        // Cache for the corner points of either renderers or colliders during the bounds calculation phase
        private static List<Vector3> totalBoundsCorners = new List<Vector3>();

        private Vector3[] boundsCorners = new Vector3[8];
        public Vector3[] BoundsCorners { get; private set; }

        #endregion

        #region public Properties

        /// <summary>
        /// The collider reference tracking the bounds utilized by this component during runtime
        /// </summary>
        public BoxCollider TargetBounds { get; private set; }

        // TODO Review this, it feels like we should be using Behaviour.enabled instead.
        private bool active = false;
        public bool Active
        {
            get
            {
                return active;
            }
            set
            {
                if (active != value)
                {
                    active = value;
                    rigRoot?.gameObject.SetActive(value);
                    ResetVisuals();

                    if (active)
                    {
                        proximityEffect?.ResetProximityScale();
                    }
                }
            }
        }

        #endregion Public Properties

        #region Private Properties
        private bool IsInitialized
        {
            get
            {
                return rotationHandles != null &&
                    scaleHandles != null &&
                    translationHandles != null &&
                    boxDisplay != null &&
                    links != null &&
                    proximityEffect != null;
            }
        }

        #endregion

        #region Public Methods

        /// <summary>
        /// Allows to manually enable wire (edge) highlighting (edges) of the bounds control.
        /// This is useful if connected to the Manipulation events of a
        /// <see cref="Microsoft.MixedReality.Toolkit.UI.ObjectManipulator"/> 
        /// when used in conjunction with this MonoBehavior.
        /// </summary>
        public void HighlightWires()
        {
            SetHighlighted(null);
        }

        public void UnhighlightWires()
        {
            ResetVisuals();
        }

        /// <summary>
        /// Destroys and re-creates the rig around the bounds control
        /// </summary>
        public void CreateRig()
        {
            if (!IsInitialized)
            {
                return;
            }

            // Record what the initial size of the bounds override
            // was when we constructed the rig, so we can restore
            // it after we destructively edit the size with the
            // BoxPadding (https://github.com/microsoft/MixedRealityToolkit-Unity/issues/7997)
            if (boundsOverride != null)
            {
                initialBoundsOverrideSize = boundsOverride.size;
            }

            DestroyRig();
            InitializeRigRoot();
            InitializeDataStructures();
            DetermineTargetBounds();
            UpdateExtents();
            CreateVisuals();
            ResetVisuals();
            rigRoot.gameObject.SetActive(active);
            UpdateRigVisibilityInInspector();
        }


        /// <summary>
        /// Register a transform scale handler to bounding box to limit the scaling range
        /// This is useful for adding/switching your scale handler during runtime
        /// </summary>
        /// <param name="transformScaleHandler">scale handler you want to switch to - can be null if scaling shouldn't be constrained</param>
        public void RegisterTransformScaleHandler(MinMaxScaleConstraint transformScaleHandler)
        {
            scaleConstraint = transformScaleHandler;
            if (scaleConstraint)
            {
                scaleConstraint.Initialize(new MixedRealityTransform(transform));
            }
        }

        #endregion

        #region MonoBehaviour Methods

        private void Awake()
        {
            if (targetObject == null)
                targetObject = gameObject;

            // ensure we have a default configuration in case there's none set by the user
            // Translation handles are optional; we will leave the config object null if the
            // user has not assigned one.
            scaleHandlesConfiguration = EnsureScriptable(scaleHandlesConfiguration);
            rotationHandlesConfiguration = EnsureScriptable(rotationHandlesConfiguration);
            translationHandlesConfiguration = EnsureScriptable(translationHandlesConfiguration);
            boxDisplayConfiguration = EnsureScriptable(boxDisplayConfiguration);
            linksConfiguration = EnsureScriptable(linksConfiguration);
            handleProximityEffectConfiguration = EnsureScriptable(handleProximityEffectConfiguration);

            // instantiate runtime classes for visuals
            scaleHandles = scaleHandlesConfiguration.ConstructInstance();
            rotationHandles = rotationHandlesConfiguration.ConstructInstance();
            translationHandles = translationHandlesConfiguration.ConstructInstance();
            
            boxDisplay = new BoxDisplay(boxDisplayConfiguration);
            links = new Links(linksConfiguration);
            proximityEffect = new ProximityEffect(handleProximityEffectConfiguration);
        }

        private static T EnsureScriptable<T>(T instance) where T : ScriptableObject
        {
            if (instance == null)
            {
                instance = ScriptableObject.CreateInstance<T>();
            }

            return instance;
        }

        private void OnEnable()
        {
            SetActivationFlags();
            CreateRig();
            CaptureInitialState();
        }

        private void SetActivationFlags()
        {
            wireframeOnly = false;

            if (activation == BoundsControlActivationType.ActivateByProximityAndPointer ||
                activation == BoundsControlActivationType.ActivateByProximity ||
                activation == BoundsControlActivationType.ActivateByPointer)
            {
                Active = true;
                if (currentPointer == null || !DoesActivationMatchPointer(currentPointer))
                {
                    wireframeOnly = true;
                }
            }
            else if (activation == BoundsControlActivationType.ActivateOnStart)
            {
                Active = true;
            }
            else if (activation == BoundsControlActivationType.ActivateManually)
            {
                Active = false;
            }
        }

        private void OnDisable()
        {
            DestroyRig();

            if (currentPointer != null)
            {
                DropController();
            }
        }

        private void Update()
        {
            if (active)
            {
                if (currentPointer != null)
                {
                    TransformTarget(currentHandleType);
                    UpdateExtents();
                    UpdateVisuals();
                }
                else if ((!isChildOfTarget && Target.transform.hasChanged)
                    || (boundsOverride != null && HasBoundsOverrideChanged()))
                {
                    UpdateExtents();
                    UpdateVisuals();
                    Target.transform.hasChanged = false;
                }

                if (currentPointer == null && elasticTypes.HasFlag(TransformFlags.Rotate) && rotationElastic != null)
                {
                    // Only continue to compute elastic sim if angular velocity is (effectively) nonzero.
                    if (Mathf.Abs(rotationElastic.GetCurrentVelocity().eulerAngles.magnitude) > 0.000005f)
                    {
                        Target.transform.localRotation = initialRotationOnGrabStart * rotationElastic.ComputeIteration(rotationElastic.GetCurrentValue(), Time.deltaTime);
                    }
                }

                if (currentPointer == null && elasticTypes.HasFlag(TransformFlags.Move) && translationElastic != null)
                {
                    // Only continue to compute elastic sim if velocity is (effectively) nonzero.
                    if (translationElastic.GetCurrentVelocity().magnitude > 0.000005f)
                    {
                        Target.transform.localPosition = translationElastic.ComputeIteration(translationElastic.GetCurrentValue(), Time.deltaTime);
                    }
                }

                // Only update proximity scaling of handles if they are visible which is when
                // active is true and wireframeOnly is false
                // also only use proximity effect if nothing is being dragged or grabbed
                if (!wireframeOnly && currentPointer == null)
                {
                    Debug.Assert(TargetBounds != null, "TargetBounds somehow null!");
                    proximityEffect.UpdateScaling(Vector3.Scale(TargetBounds.center, TargetBounds.gameObject.transform.lossyScale) + transform.position, currentBoundsExtents);
                }
            }
        }

        #endregion MonoBehaviour Methods

        #region Private Methods

        /// <summary>
        /// Assumes that boundsOverride is not null
        /// Returns true if the size / location of boundsOverride has changed.
        /// If boundsOverride gets set to null, rig is re-created in BoundsOverride
        /// property setter.
        /// </summary>
        private bool HasBoundsOverrideChanged()
        {
            Debug.Assert(boundsOverride != null, "HasBoundsOverrideChanged called but boundsOverride is null");
            Bounds curBounds = boundsOverride.bounds;
            bool result = curBounds != prevBoundsOverride;
            prevBoundsOverride = curBounds;
            return result;
        }

        private void DetermineTargetBounds()
        {
            // Make sure that the bounds of all child objects are up to date before we compute bounds
            UnityPhysics.SyncTransforms();

            if (boundsOverride != null)
            {
                TargetBounds = boundsOverride;
                TargetBounds.transform.hasChanged = true;
            }
            else
            {
                // first remove old collider if there is any so we don't accumulate any 
                // box padding on consecutive calls of this method
                if (TargetBounds != null)
                {
                    Destroy(TargetBounds);
                }
                TargetBounds = Target.AddComponent<BoxCollider>();
                Bounds bounds = GetTargetBounds();

                TargetBounds.center = bounds.center;
                TargetBounds.size = bounds.size;
            }

            // add box padding
            if (boxPadding == Vector3.zero) { return; }

            Vector3 scale = TargetBounds.transform.lossyScale;

            for (int i = 0; i < 3; i++)
            {
                if (scale[i] == 0f) { return; }

                scale[i] = 1f / scale[i];
            }

            TargetBounds.size += Vector3.Scale(boxPadding, scale);

            TargetBounds.EnsureComponent<NearInteractionGrabbable>();
        }

        private Bounds GetTargetBounds()
        {
            totalBoundsCorners.Clear();

            // Collect all Transforms except for the rigRoot(s) transform structure(s)
            // Its possible we have two rigRoots here, the one about to be deleted and the new one
            // Since those have the gizmo structure childed, be need to omit them completely in the calculation of the bounds
            // This can only happen by name unless there is a better idea of tracking the rigRoot that needs destruction

            List<Transform> childTransforms = new List<Transform>();
            if (Target != gameObject)
            {
                childTransforms.Add(Target.transform);
            }

            foreach (Transform childTransform in Target.transform)
            {
                if (childTransform.name.Equals(rigRootName)) { continue; }
                childTransforms.AddRange(childTransform.GetComponentsInChildren<Transform>());
            }

            // Iterate transforms and collect bound volumes

            foreach (Transform childTransform in childTransforms)
            {
                Debug.Assert(childTransform != rigRoot);

                ExtractBoundsCorners(childTransform, boundsCalculationMethod);
            }

            Transform targetTransform = Target.transform;

            // In case we found nothing and this is the Target, we add it's inevitable collider's bounds
            if (totalBoundsCorners.Count == 0 && Target == gameObject)
            {
                ExtractBoundsCorners(targetTransform, BoundsCalculationMethod.ColliderOnly);
            }

            Bounds finalBounds = new Bounds(targetTransform.InverseTransformPoint(totalBoundsCorners[0]), Vector3.zero);

            for (int i = 1; i < totalBoundsCorners.Count; i++)
            {
                finalBounds.Encapsulate(targetTransform.InverseTransformPoint(totalBoundsCorners[i]));
            }

            return finalBounds;
        }

        private void ExtractBoundsCorners(Transform childTransform, BoundsCalculationMethod boundsCalculationMethod)
        {
            KeyValuePair<Transform, Collider> colliderByTransform;
            KeyValuePair<Transform, Bounds> rendererBoundsByTransform;

            if (boundsCalculationMethod != BoundsCalculationMethod.RendererOnly)
            {
                Collider collider = childTransform.GetComponent<Collider>();
                if (collider != null)
                {
                    colliderByTransform = new KeyValuePair<Transform, Collider>(childTransform, collider);
                }
                else
                {
                    colliderByTransform = new KeyValuePair<Transform, Collider>();
                }
            }

            if (boundsCalculationMethod != BoundsCalculationMethod.ColliderOnly)
            {
                MeshFilter meshFilter = childTransform.GetComponent<MeshFilter>();
                if (meshFilter != null && meshFilter.sharedMesh != null)
                {
                    rendererBoundsByTransform = new KeyValuePair<Transform, Bounds>(childTransform, meshFilter.sharedMesh.bounds);
                }
                else
                {
                    rendererBoundsByTransform = new KeyValuePair<Transform, Bounds>();
                }
            }

            // Encapsulate the collider bounds if criteria match

            if (boundsCalculationMethod == BoundsCalculationMethod.ColliderOnly ||
                boundsCalculationMethod == BoundsCalculationMethod.ColliderOverRenderer)
            {
                if (AddColliderBoundsCornersToTarget(colliderByTransform) && boundsCalculationMethod == BoundsCalculationMethod.ColliderOverRenderer ||
                    boundsCalculationMethod == BoundsCalculationMethod.ColliderOnly) { return; }
            }

            // Encapsulate the renderer bounds if criteria match

            if (boundsCalculationMethod != BoundsCalculationMethod.ColliderOnly)
            {
                if (AddRendererBoundsCornersToTarget(rendererBoundsByTransform) && boundsCalculationMethod == BoundsCalculationMethod.RendererOverCollider ||
                    boundsCalculationMethod == BoundsCalculationMethod.RendererOnly) { return; }
            }

            // Do the collider for the one case that we chose RendererOverCollider and did not find a renderer
            AddColliderBoundsCornersToTarget(colliderByTransform);
        }

        private bool AddRendererBoundsCornersToTarget(KeyValuePair<Transform, Bounds> rendererBoundsByTarget)
        {
            if (rendererBoundsByTarget.Key == null) { return false; }

            Vector3[] cornersToWorld = null;
            rendererBoundsByTarget.Value.GetCornerPositions(rendererBoundsByTarget.Key, ref cornersToWorld);
            totalBoundsCorners.AddRange(cornersToWorld);
            return true;
        }

        private bool AddColliderBoundsCornersToTarget(KeyValuePair<Transform, Collider> colliderByTransform)
        {
            if (colliderByTransform.Key != null)
            {
                BoundsExtensions.GetColliderBoundsPoints(colliderByTransform.Value, totalBoundsCorners, 0);
            }

            return colliderByTransform.Key != null;
        }

        private HandleType GetHandleType(Transform handle)
        {
            if (rotationHandles.IsHandleType(handle))
            {
                return rotationHandles.GetHandleType();
            }
            else if (scaleHandles.IsHandleType(handle))
            {
                return scaleHandles.GetHandleType();
            }
            else if (translationHandles.IsHandleType(handle))
            {
                return translationHandles.GetHandleType();
            }
            else
            {
                return HandleType.None;
            }
        }

        private void CaptureInitialState()
        {
            if (Target != null)
            {
                isChildOfTarget = transform.IsChildOf(Target.transform);
            }
            RegisterTransformScaleHandler(GetComponent<MinMaxScaleConstraint>());
        }


        private Vector3 CalculateBoundsExtents()
        {
            // Store current rotation then zero out the rotation so that the bounds
            // are computed when the object is in its 'axis aligned orientation'.
            Quaternion currentRotation = Target.transform.rotation;
            Target.transform.rotation = Quaternion.identity;
            UnityPhysics.SyncTransforms(); // Update collider bounds

            Vector3 boundsExtents = TargetBounds.bounds.extents;

            // After bounds are computed, restore rotation...
            Target.transform.rotation = currentRotation;
            UnityPhysics.SyncTransforms();

            // apply flattening
            return VisualUtils.FlattenBounds(boundsExtents, flattenAxis);
        }

        private void UpdateExtents()
        {
            if (TargetBounds != null)
            {
                Vector3 newExtents = CalculateBoundsExtents();
                if (newExtents != Vector3.zero)
                {
                    currentBoundsExtents = newExtents;
                    VisualUtils.GetCornerPositionsFromBounds(new Bounds(Vector3.zero, currentBoundsExtents * 2.0f), ref boundsCorners);
                }
            }
        }
        private bool DoesActivationMatchPointer(IMixedRealityPointer pointer)
        {
            switch (activation)
            {
                case BoundsControlActivationType.ActivateOnStart:
                case BoundsControlActivationType.ActivateManually:
                    return false;
                case BoundsControlActivationType.ActivateByProximity:
                    return pointer is IMixedRealityNearPointer;
                case BoundsControlActivationType.ActivateByPointer:
                    return (pointer is IMixedRealityPointer && !(pointer is IMixedRealityNearPointer));
                case BoundsControlActivationType.ActivateByProximityAndPointer:
                    return true;
                default:
                    return false;
            }
        }

        private void DropController()
        {
            HandleType lastHandleType = currentHandleType;
            currentPointer = null;
            currentHandleType = HandleType.None;
            ResetVisuals();

            if (lastHandleType == HandleType.Scale)
            {
                if (debugText != null) debugText.text = "OnPointerUp:ScaleStopped";
                ScaleStopped?.Invoke();
            }
            else if (lastHandleType == HandleType.Rotation)
            {
                if (debugText != null) debugText.text = "OnPointerUp:RotateStopped";
                RotateStopped?.Invoke();
            }
            else if (lastHandleType == HandleType.Translation)
            {
                if (debugText != null) debugText.text = "OnPointerUp:TranslateStopped";
                TranslateStopped?.Invoke();
            }
        }

        private void DestroyRig()
        {
            if (boundsOverride == null)
            {
                Destroy(TargetBounds);
            }
            else
            {
                // If we have previously logged an initial bounds size,
                // reset the boundsOverride BoxCollider to the initial size.
                // This is because the CalculateBoxPadding
                if (initialBoundsOverrideSize.HasValue)
                {
                    boundsOverride.size = initialBoundsOverrideSize.Value;
                }

                if (TargetBounds != null)
                {
                    if (TargetBounds.gameObject.GetComponent<NearInteractionGrabbable>())
                    {
                        Destroy(TargetBounds.gameObject.GetComponent<NearInteractionGrabbable>());
                    }
                }
            }

            // todo: move this out?
            DestroyVisuals();

            if (rigRoot != null)
            {
                Destroy(rigRoot.gameObject);
                rigRoot = null;
            }

        }

        private void UpdateRigVisibilityInInspector()
        {
            if (!IsInitialized)
            {
                return;
            }

            HideFlags desiredFlags = hideElementsInInspector ? HideFlags.HideInHierarchy | HideFlags.HideInInspector : HideFlags.None;
            scaleHandles.UpdateVisibilityInInspector(desiredFlags);
            links.UpdateVisibilityInInspector(desiredFlags);
            boxDisplay.UpdateVisibilityInInspector(desiredFlags);

            if (rigRoot != null)
            {
                rigRoot.hideFlags = desiredFlags;
            }

        }

        private Vector3 GetRotationAxis(Transform handle)
        {
            CardinalAxisType axisType = rotationHandles.GetAxisType(handle);
            if (axisType == CardinalAxisType.X)
            {
                return rigRoot.transform.right;
            }
            else if (axisType == CardinalAxisType.Y)
            {
                return rigRoot.transform.up;
            }
            else
            {
                return rigRoot.transform.forward;
            }
        }
        private Vector3 GetTranslationAxis(Transform handle)
        {
            CardinalAxisType axisType = translationHandles.GetAxisType(handle);
            if (axisType == CardinalAxisType.X)
            {
                return rigRoot.transform.right;
            }
            else if (axisType == CardinalAxisType.Y)
            {
                return rigRoot.transform.up;
            }
            else
            {
                return rigRoot.transform.forward;
            }
        }

        private void InitializeRigRoot()
        {
            var rigRootObj = new GameObject(rigRootName);
            rigRoot = rigRootObj.transform;
            rigRoot.parent = Target.transform;

            var pH = rigRootObj.AddComponent<PointerHandler>();
            pH.OnPointerDown.AddListener(OnPointerDown);
            pH.OnPointerDragged.AddListener(OnPointerDragged);
            pH.OnPointerUp.AddListener(OnPointerUp);
        }

        private void InitializeDataStructures()
        {
            sourcesDetected = new List<IMixedRealityController>();
        }

        private void TransformTarget(HandleType transformType)
        {
            if (transformType != HandleType.None)
            {
                Vector3 prevGrabPoint = currentGrabPoint;
                currentGrabPoint = (currentPointer.Rotation * grabPointInPointer) + currentPointer.Position;

                if (transformType == HandleType.Rotation)
                {
                    // Compute initial and current manipulation vectors relative to local frame.
                    Vector3 initDir = Quaternion.Inverse(initialRotationOnGrabStart) * (Vector3.ProjectOnPlane(initialGrabPoint - transform.position, currentRotationAxis).normalized);
                    Vector3 currentDir = Quaternion.Inverse(initialRotationOnGrabStart) * (Vector3.ProjectOnPlane(currentGrabPoint - transform.position, currentRotationAxis).normalized);

                    // Quaternion from init to current, relative to local frame.
                    Quaternion localDelta = Quaternion.FromToRotation(initDir, currentDir);

                    // Elastic takes higher priority over smoothing, as it itself is a kind of smoothing!
                    if (elasticTypes.HasFlag(TransformFlags.Rotate))
                    {
                        // Compute and apply elastic result.
                        Quaternion elasticResult = rotationElastic.ComputeIteration(localDelta, Time.deltaTime);
                        Target.transform.localRotation = initialRotationOnGrabStart * elasticResult;
                    } else
                    {
                        // Compute and apply smoothed result, if smoothing requested.
                        Quaternion target = initialRotationOnGrabStart * localDelta;
                        Target.transform.localRotation = smoothingActive ? Smoothing.SmoothTo(Target.transform.localRotation, target, rotateLerpTime, Time.deltaTime) : target;
                    }
                }
                else if (transformType == HandleType.Scale)
                {
                    float initialDist = Vector3.Dot(initialGrabPoint - oppositeCorner, diagonalDir);
                    float currentDist = Vector3.Dot(currentGrabPoint - oppositeCorner, diagonalDir);
                    float scaleFactor = 1 + (currentDist - initialDist) / initialDist;

                    Vector3 newScale = initialScaleOnGrabStart * scaleFactor;

                    MixedRealityTransform clampedTransform = MixedRealityTransform.NewScale(newScale);
                    if (scaleConstraint != null)
                    {
                        scaleConstraint.ApplyConstraint(ref clampedTransform);
                        if (clampedTransform.Scale != newScale)
                        {
                            scaleFactor = clampedTransform.Scale[0] / initialScaleOnGrabStart[0];
                        }
                    }

                    var newPosition = initialPositionOnGrabStart * scaleFactor + (1 - scaleFactor) * oppositeCorner;
                    Target.transform.localScale = smoothingActive ? Smoothing.SmoothTo(Target.transform.localScale, clampedTransform.Scale, scaleLerpTime, Time.deltaTime) : clampedTransform.Scale;
                    Target.transform.position = smoothingActive ? Smoothing.SmoothTo(Target.transform.position, newPosition, scaleLerpTime, Time.deltaTime) : newPosition;
                }
                else if (transformType == HandleType.Translation)
                {
                    Vector3 translateVectorAlongAxis = Vector3.Project(currentGrabPoint - initialGrabPoint, currentTranslationAxis);
<<<<<<< HEAD
                    
                    if (usePreciseTranslation)
                    {
                        // Compute off-axis manipulation displacement, will be used to adjust "precision" of manipulation
                        float distanceFromAxis = ((currentGrabPoint - initialGrabPoint) - translateVectorAlongAxis).magnitude;

                        // If the off-axis displacement is less than our threshold, we'll just call it zero, to avoid unwanted drifting.
                        distanceFromAxis = (distanceFromAxis < 0.01f) ? 0.0f : distanceFromAxis;

                        // Compute per-frame manipulation displacement, used to increment the damping.
                        Vector3 lastTranslateVectorAlongAxis = Vector3.Project(prevGrabPoint - initialGrabPoint, currentTranslationAxis);
                        Vector3 perFrameDiff = translateVectorAlongAxis - lastTranslateVectorAlongAxis;

                        // Compute the sign of the diff.
                        float sign = Vector3.Dot(perFrameDiff, currentTranslationAxis) > 0 ? 1.0f : -1.0f;

                        // Sigmoid logistic function
                        float damperFactor = (2 / (1 + Mathf.Exp(PrecisionLogisticSlope * -distanceFromAxis))) - 1;

                        accumulatedPrecisionDamping += damperFactor * sign * perFrameDiff.magnitude;
                    }

                    var goal = initialPositionOnGrabStart + translateVectorAlongAxis - accumulatedPrecisionDamping * currentTranslationAxis;

                    if(elasticTypes.HasFlag(TransformFlags.Scale))
                    {
                        Vector3 localGoal = Target.transform.parent.InverseTransformPoint(goal);
                        Target.transform.localPosition = translationElastic.ComputeIteration(localGoal, Time.deltaTime);
                    }
                    else
                    {
                        Target.transform.position = smoothingActive ? Smoothing.SmoothTo(Target.transform.position, goal, translateLerpTime, Time.deltaTime) : goal;
                    }
=======

                    var goal = initialPositionOnGrabStart + translateVectorAlongAxis;
                    Target.transform.position = smoothingActive ? Smoothing.SmoothTo(Target.transform.position, goal, translateLerpTime, Time.deltaTime) : goal;
>>>>>>> cc2f8624
                }
            }
        }
        
        private void OnTargetBoundsChanged()
        {
            DetermineTargetBounds();
            UpdateExtents();
            UpdateVisuals();
        }

        #endregion Private Methods

        #region Used Event Handlers

        void IMixedRealityFocusChangedHandler.OnFocusChanged(FocusEventData eventData)
        {
            if (eventData.NewFocusedObject == null)
            {
                proximityEffect.ResetProximityScale();
            }

            if (activation == BoundsControlActivationType.ActivateManually || activation == BoundsControlActivationType.ActivateOnStart)
            {
                return;
            }

            if (!DoesActivationMatchPointer(eventData.Pointer))
            {
                return;
            }

            bool handInProximity = eventData.NewFocusedObject != null && eventData.NewFocusedObject.transform.IsChildOf(transform);
            if (handInProximity == wireframeOnly)
            {
                wireframeOnly = !handInProximity;
                // todo: move this out?
                ResetVisuals();
            }
        }

        void IMixedRealityFocusHandler.OnFocusExit(FocusEventData eventData)
        {
            if (currentPointer != null && eventData.Pointer == currentPointer)
            {
                DropController();
            }
        }

        void IMixedRealityFocusHandler.OnFocusEnter(FocusEventData eventData)
        {
            // Recalculate our extents and visuals when we gain focus.
            //UpdateExtents();
            //UpdateVisuals();
        }

        private void OnPointerUp(MixedRealityPointerEventData eventData)
        {
            if (currentPointer != null && eventData.Pointer == currentPointer)
            {
                DropController();
                eventData.Use();
            }
        }

        private void OnPointerDown(MixedRealityPointerEventData eventData)
        {
            if (currentPointer == null && !eventData.used)
            {
                GameObject grabbedHandle = eventData.Pointer.Result.CurrentPointerTarget;
                Transform grabbedHandleTransform = grabbedHandle.transform;
                currentHandleType = GetHandleType(grabbedHandleTransform);
                if (currentHandleType != HandleType.None)
                {
                    currentPointer = eventData.Pointer;
                    initialGrabPoint = currentPointer.Result.Details.Point;
                    currentGrabPoint = initialGrabPoint;
                    accumulatedPrecisionDamping = 0.0f;
                    initialScaleOnGrabStart = Target.transform.localScale;
                    initialRotationOnGrabStart = Target.transform.rotation;
                    initialPositionOnGrabStart = Target.transform.position;
                    grabPointInPointer = Quaternion.Inverse(eventData.Pointer.Rotation) * (initialGrabPoint - currentPointer.Position);

                    // todo: move this out?
                    SetHighlighted(grabbedHandleTransform, eventData.Pointer);

                    if (currentHandleType == HandleType.Scale)
                    {
                        // Will use this to scale the target relative to the opposite corner
                        oppositeCorner = rigRoot.transform.TransformPoint(-grabbedHandle.transform.localPosition);
                        diagonalDir = (grabbedHandle.transform.position - oppositeCorner).normalized;

                        ScaleStarted?.Invoke();

                        if (debugText != null)
                        {
                            debugText.text = "OnPointerDown:ScaleStarted";
                        }
                    }
                    else if (currentHandleType == HandleType.Rotation)
                    {
                        currentRotationAxis = GetRotationAxis(grabbedHandleTransform);

                        // Initialize our quaternion oscillator system
                        if (elasticTypes.HasFlag(TransformFlags.Rotate))
                        {
                            translationElastic = null;
                            rotationElastic = new QuaternionElasticSystem(
                                Quaternion.identity,
                                Quaternion.identity,
                                rotationElasticExtent,
                                rotationElasticConfigurationObject.ElasticProperties
                            );
                        }

                        RotateStarted?.Invoke();

                        if (debugText != null)
                        {
                            debugText.text = "OnPointerDown:RotateStarted";
                        }
                    }
                    else if (currentHandleType == HandleType.Translation)
                    {
                        currentTranslationAxis = GetTranslationAxis(grabbedHandleTransform);

<<<<<<< HEAD
                        // Immediately stop the rotational elastic system.
                        if (elasticTypes.HasFlag(TransformFlags.Move))
                        {
                            rotationElastic = null;
                            translationElastic = new VolumeElasticSystem(
                                Target.transform.localPosition,
                                Vector3.zero,
                                translationElasticExtent,
                                translationElasticConfigurationObject.ElasticProperties
                            );
                        }

=======
>>>>>>> cc2f8624
                        TranslateStarted?.Invoke();

                        if (debugText != null)
                        {
                            debugText.text = "OnPointerDown:TranslateStarted";
                        }
                    }

                    eventData.Use();
                }
            }

            if (currentPointer != null)
            {
                // Always mark the pointer data as used to prevent any other behavior to handle pointer events
                // as long as bounds control manipulation is active.
                // This is due to us reacting to both "Select" and "Grip" events.
                eventData.Use();
            }
        }

        private void OnPointerDragged(MixedRealityPointerEventData eventData) { }

        public void OnSourceDetected(SourceStateEventData eventData)
        {
            if (eventData.Controller != null)
            {
                if (sourcesDetected.Count == 0 || sourcesDetected.Contains(eventData.Controller) == false)
                {
                    sourcesDetected.Add(eventData.Controller);
                }
            }
        }

        public void OnSourceLost(SourceStateEventData eventData)
        {
            sourcesDetected.Remove(eventData.Controller);

            if (currentPointer != null && currentPointer.InputSourceParent.SourceId == eventData.SourceId)
            {
                HandleType lastHandleType = currentHandleType;
                currentPointer = null;
                currentHandleType = HandleType.None;
                // todo: move this out?
                ResetVisuals();

                if (lastHandleType == HandleType.Scale)
                {
                    if (debugText != null) debugText.text = "OnSourceLost:ScaleStopped";
                    ScaleStopped?.Invoke();
                }
                else if (lastHandleType == HandleType.Rotation)
                {
                    if (debugText != null) debugText.text = "OnSourceLost:RotateStopped";
                    RotateStopped?.Invoke();
                }
                else if (lastHandleType == HandleType.Translation)
                {
                    if (debugText != null) debugText.text = "OnSourceLost:TranslateStopped";
                    TranslateStopped?.Invoke();
                }
            }
        }

        #endregion Used Event Handlers

        #region Unused Event Handlers

        void IMixedRealityFocusChangedHandler.OnBeforeFocusChange(FocusEventData eventData) { }

        #endregion Unused Event Handlers


        #region BoundsControl Visuals Private Methods

        private void SetHighlighted(Transform activeHandle, IMixedRealityPointer pointer = null)
        {
<<<<<<< HEAD
            if (enabledHandles.HasFlag(HandleFlags.Scale))
            {
                scaleHandles.SetHighlighted(activeHandle, pointer);
            }

            if (enabledHandles.HasFlag(HandleFlags.Rotation))
            {
                rotationHandles.SetHighlighted(activeHandle, pointer);
            }

            if (enabledHandles.HasFlag(HandleFlags.Translation))
            {
                translationHandles.SetHighlighted(activeHandle, pointer);
            }

=======
            scaleHandles.SetHighlighted(activeHandle, pointer);
            rotationHandles.SetHighlighted(activeHandle, pointer);
            translationHandles.SetHighlighted(activeHandle, pointer);
>>>>>>> cc2f8624
            boxDisplay.SetHighlighted();
        }

        private void ResetVisuals()
        {
            if (currentPointer != null || !IsInitialized)
            {
                return;
            }

<<<<<<< HEAD
            

=======
>>>>>>> cc2f8624
            boxDisplay.Reset(active);
            boxDisplay.UpdateFlattenAxis(flattenAxis);

            bool isVisible = (active == true && wireframeOnly == false);

<<<<<<< HEAD
            if (enabledHandles.HasFlag(HandleFlags.Rotation))
            {
                rotationHandles.Reset(isVisible, flattenAxis);

                // Links depend on rotation handles for position calculations.
                links.Reset(active, flattenAxis);
            }

            if (enabledHandles.HasFlag(HandleFlags.Scale))
            {
                scaleHandles.Reset(isVisible, flattenAxis);
            }

            if (enabledHandles.HasFlag(HandleFlags.Translation))
            {
                translationHandles.Reset(isVisible, flattenAxis);
            }
=======
            rotationHandles.Reset(isVisible, flattenAxis);
            links.Reset(active, flattenAxis);
            scaleHandles.Reset(isVisible, flattenAxis);
            translationHandles.Reset(isVisible, flattenAxis);
>>>>>>> cc2f8624
        }

        private void CreateVisuals()
        {
            // add corners
            bool isFlattened = flattenAxis != FlattenModeType.DoNotFlatten;
<<<<<<< HEAD

            // Add scale handles
            if (enabledHandles.HasFlag(HandleFlags.Scale))
            {
                scaleHandles.Create(ref boundsCorners, rigRoot, isFlattened);
                proximityEffect.RegisterObjectProvider(scaleHandles);
            }

            // Add rotation handles
            if (enabledHandles.HasFlag(HandleFlags.Rotation))
            {
                rotationHandles.Create(ref boundsCorners, rigRoot);
                proximityEffect.RegisterObjectProvider(rotationHandles);

                // Links require rotation handles to calculate their position.
                // This should not be a dependency; edge center calculations can
                // decoupled from the rotation handles.
                // TODO: Decouple these
                links.CreateLinks(rotationHandles, rigRoot, currentBoundsExtents);
            }

            // Add translation handles
            if (enabledHandles.HasFlag(HandleFlags.Translation))
            {
                translationHandles.Create(ref boundsCorners, rigRoot);
                proximityEffect.RegisterObjectProvider(translationHandles);
            }
=======

            // Add scale handles
            scaleHandles.Create(ref boundsCorners, rigRoot, isFlattened);
            proximityEffect.RegisterObjectProvider(scaleHandles);

            // Add rotation handles
            rotationHandles.Create(ref boundsCorners, rigRoot);
            proximityEffect.RegisterObjectProvider(rotationHandles);

            // Links require rotation handles to calculate their position.
            // This should not be a dependency; edge center calculations can
            // decoupled from the rotation handles.
            // TODO: Decouple these
            links.CreateLinks(rotationHandles, rigRoot, currentBoundsExtents);
>>>>>>> cc2f8624

            // Add translation handles
            translationHandles.Create(ref boundsCorners, rigRoot);
            proximityEffect.RegisterObjectProvider(translationHandles);

            // add box display
            boxDisplay.AddBoxDisplay(rigRoot.transform, currentBoundsExtents, flattenAxis);

            // update visuals
            UpdateVisuals();
        }

        private void DestroyVisuals()
        {
            proximityEffect.ClearObjects();
            links.Clear();
<<<<<<< HEAD

            if (enabledHandles.HasFlag(HandleFlags.Scale))
            {
                scaleHandles.DestroyHandles();
            }

            if (enabledHandles.HasFlag(HandleFlags.Rotation))
            {
                rotationHandles.DestroyHandles();
            }

            if (enabledHandles.HasFlag(HandleFlags.Translation))
            {
                translationHandles.DestroyHandles();
            }
=======
            
            scaleHandles.DestroyHandles();
            rotationHandles.DestroyHandles();
            translationHandles.DestroyHandles();
>>>>>>> cc2f8624
        }

        private void UpdateVisuals()
        {
            if (rigRoot != null && Target != null && TargetBounds != null)
            {
                // We move the rigRoot to the scene root to ensure that non-uniform scaling performed
                // anywhere above the rigRoot does not impact the position of rig corners / edges
                rigRoot.parent = null;

                rigRoot.rotation = Quaternion.identity;
                rigRoot.position = Vector3.zero;
                rigRoot.localScale = Vector3.one;

<<<<<<< HEAD
                if (enabledHandles.HasFlag(HandleFlags.Rotation))
                {
                    rotationHandles.CalculateEdgeCenters(ref boundsCorners);

                    // Links depend on rotation handles for position calculations.
                    links.UpdateLinkPositions(ref boundsCorners);
                    links.UpdateLinkScales(currentBoundsExtents);
                }

                if (enabledHandles.HasFlag(HandleFlags.Translation))
                {
                    translationHandles.CalculateFaceCenters(ref boundsCorners);
                }

                if (enabledHandles.HasFlag(HandleFlags.Scale))
                {
                    scaleHandles.UpdateHandles(ref boundsCorners);
                }
=======
                rotationHandles.CalculateEdgeCenters(ref boundsCorners);

                // Links depend on rotation handles for position calculations.
                links.UpdateLinkPositions(ref boundsCorners);
                links.UpdateLinkScales(currentBoundsExtents);

                translationHandles.CalculateFaceCenters(ref boundsCorners);
                scaleHandles.UpdateHandles(ref boundsCorners);
>>>>>>> cc2f8624

                boxDisplay.UpdateDisplay(currentBoundsExtents, flattenAxis);

                // move rig into position and rotation
                rigRoot.position = TargetBounds.bounds.center;
                rigRoot.rotation = Target.transform.rotation;
                rigRoot.parent = Target.transform;
            }
        }

        #endregion BoundsControl Visuals Private Methods

    }
}<|MERGE_RESOLUTION|>--- conflicted
+++ resolved
@@ -181,19 +181,6 @@
         }
 
         [SerializeField]
-        [Tooltip("Which handles are visible and enabled.")]
-        private HandleFlags enabledHandles = HandleFlags.Rotation | HandleFlags.Scale;
-
-        /// <summary>
-        /// Which handles are visible and enabled.
-        /// </summary>
-        public HandleFlags EnabledHandles
-        {
-            get => enabledHandles;
-            set => enabledHandles = value;
-        }
-
-        [SerializeField]
         [Tooltip("Extra padding added to the actual Target bounds")]
         private Vector3 boxPadding = Vector3.zero;
 
@@ -372,37 +359,6 @@
             set => translateLerpTime = value;
         }
 
-<<<<<<< HEAD
-        [SerializeField]
-        [Range(0, 180)]
-        [Tooltip("Elastic rotation snapping interval.")]
-        private float elasticInterval = 10.0f;
-
-        /// <summary>
-        /// Elastic rotation snapping interval.
-        /// </summary>
-        public float ElasticInterval
-        {
-            get => elasticInterval;
-            set => elasticInterval = value;
-        }
-
-        [SerializeField]
-        [Range(0, 180)]
-        [Tooltip("Radius of effect of the snapping force.")]
-        private float elasticRadius = 5.0f;
-
-        /// <summary>
-        /// Radius of effect of the snapping force.
-        /// </summary>
-        public float ElasticRadius
-        {
-            get => elasticRadius;
-            set => elasticRadius = value;
-        }
-
-=======
->>>>>>> cc2f8624
         [Header("Events")]
         [SerializeField]
         [Tooltip("Event that gets fired when interaction with a rotation handle starts.")]
@@ -453,17 +409,10 @@
         }
 
         [SerializeField]
-<<<<<<< HEAD
-        [Tooltip("Event that gets fired when interaction with a translate handle starts.")]
-        private UnityEvent translateStarted = new UnityEvent();
-        /// <summary>
-        /// Event that gets fired when interaction with a scale handle starts.
-=======
         [Tooltip("Event that gets fired when interaction with a translation handle starts.")]
         private UnityEvent translateStarted = new UnityEvent();
         /// <summary>
         /// Event that gets fired when interaction with a translation handle starts.
->>>>>>> cc2f8624
         /// </summary>
         public UnityEvent TranslateStarted
         {
@@ -472,17 +421,10 @@
         }
 
         [SerializeField]
-<<<<<<< HEAD
-        [Tooltip("Event that gets fired when interaction with a translate handle stops.")]
-        private UnityEvent translateStopped = new UnityEvent();
-        /// <summary>
-        /// Event that gets fired when interaction with a scale handle stops.
-=======
         [Tooltip("Event that gets fired when interaction with a translation handle stops.")]
         private UnityEvent translateStopped = new UnityEvent();
         /// <summary>
         /// Event that gets fired when interaction with a translation handle stops.
->>>>>>> cc2f8624
         /// </summary>
         public UnityEvent TranslateStopped
         {
@@ -490,7 +432,6 @@
             set => translateStopped = value;
         }
 
-<<<<<<< HEAD
         [Header("Elastic")]
         [SerializeField]
         [Tooltip("Reference to the ScriptableObject which holds the elastic system configuration for translation manipulation.")]
@@ -583,8 +524,7 @@
             set => elasticTypes = value;
         }
 
-=======
->>>>>>> cc2f8624
+
         #endregion Serialized Fields
 
         #region Private Fields
@@ -1367,7 +1307,6 @@
                 else if (transformType == HandleType.Translation)
                 {
                     Vector3 translateVectorAlongAxis = Vector3.Project(currentGrabPoint - initialGrabPoint, currentTranslationAxis);
-<<<<<<< HEAD
                     
                     if (usePreciseTranslation)
                     {
@@ -1392,7 +1331,7 @@
 
                     var goal = initialPositionOnGrabStart + translateVectorAlongAxis - accumulatedPrecisionDamping * currentTranslationAxis;
 
-                    if(elasticTypes.HasFlag(TransformFlags.Scale))
+                    if(elasticTypes.HasFlag(TransformFlags.Move))
                     {
                         Vector3 localGoal = Target.transform.parent.InverseTransformPoint(goal);
                         Target.transform.localPosition = translationElastic.ComputeIteration(localGoal, Time.deltaTime);
@@ -1401,11 +1340,6 @@
                     {
                         Target.transform.position = smoothingActive ? Smoothing.SmoothTo(Target.transform.position, goal, translateLerpTime, Time.deltaTime) : goal;
                     }
-=======
-
-                    var goal = initialPositionOnGrabStart + translateVectorAlongAxis;
-                    Target.transform.position = smoothingActive ? Smoothing.SmoothTo(Target.transform.position, goal, translateLerpTime, Time.deltaTime) : goal;
->>>>>>> cc2f8624
                 }
             }
         }
@@ -1532,7 +1466,6 @@
                     {
                         currentTranslationAxis = GetTranslationAxis(grabbedHandleTransform);
 
-<<<<<<< HEAD
                         // Immediately stop the rotational elastic system.
                         if (elasticTypes.HasFlag(TransformFlags.Move))
                         {
@@ -1545,8 +1478,6 @@
                             );
                         }
 
-=======
->>>>>>> cc2f8624
                         TranslateStarted?.Invoke();
 
                         if (debugText != null)
@@ -1624,27 +1555,9 @@
 
         private void SetHighlighted(Transform activeHandle, IMixedRealityPointer pointer = null)
         {
-<<<<<<< HEAD
-            if (enabledHandles.HasFlag(HandleFlags.Scale))
-            {
-                scaleHandles.SetHighlighted(activeHandle, pointer);
-            }
-
-            if (enabledHandles.HasFlag(HandleFlags.Rotation))
-            {
-                rotationHandles.SetHighlighted(activeHandle, pointer);
-            }
-
-            if (enabledHandles.HasFlag(HandleFlags.Translation))
-            {
-                translationHandles.SetHighlighted(activeHandle, pointer);
-            }
-
-=======
             scaleHandles.SetHighlighted(activeHandle, pointer);
             rotationHandles.SetHighlighted(activeHandle, pointer);
             translationHandles.SetHighlighted(activeHandle, pointer);
->>>>>>> cc2f8624
             boxDisplay.SetHighlighted();
         }
 
@@ -1655,75 +1568,21 @@
                 return;
             }
 
-<<<<<<< HEAD
-            
-
-=======
->>>>>>> cc2f8624
             boxDisplay.Reset(active);
             boxDisplay.UpdateFlattenAxis(flattenAxis);
 
             bool isVisible = (active == true && wireframeOnly == false);
 
-<<<<<<< HEAD
-            if (enabledHandles.HasFlag(HandleFlags.Rotation))
-            {
-                rotationHandles.Reset(isVisible, flattenAxis);
-
-                // Links depend on rotation handles for position calculations.
-                links.Reset(active, flattenAxis);
-            }
-
-            if (enabledHandles.HasFlag(HandleFlags.Scale))
-            {
-                scaleHandles.Reset(isVisible, flattenAxis);
-            }
-
-            if (enabledHandles.HasFlag(HandleFlags.Translation))
-            {
-                translationHandles.Reset(isVisible, flattenAxis);
-            }
-=======
             rotationHandles.Reset(isVisible, flattenAxis);
             links.Reset(active, flattenAxis);
             scaleHandles.Reset(isVisible, flattenAxis);
             translationHandles.Reset(isVisible, flattenAxis);
->>>>>>> cc2f8624
         }
 
         private void CreateVisuals()
         {
             // add corners
             bool isFlattened = flattenAxis != FlattenModeType.DoNotFlatten;
-<<<<<<< HEAD
-
-            // Add scale handles
-            if (enabledHandles.HasFlag(HandleFlags.Scale))
-            {
-                scaleHandles.Create(ref boundsCorners, rigRoot, isFlattened);
-                proximityEffect.RegisterObjectProvider(scaleHandles);
-            }
-
-            // Add rotation handles
-            if (enabledHandles.HasFlag(HandleFlags.Rotation))
-            {
-                rotationHandles.Create(ref boundsCorners, rigRoot);
-                proximityEffect.RegisterObjectProvider(rotationHandles);
-
-                // Links require rotation handles to calculate their position.
-                // This should not be a dependency; edge center calculations can
-                // decoupled from the rotation handles.
-                // TODO: Decouple these
-                links.CreateLinks(rotationHandles, rigRoot, currentBoundsExtents);
-            }
-
-            // Add translation handles
-            if (enabledHandles.HasFlag(HandleFlags.Translation))
-            {
-                translationHandles.Create(ref boundsCorners, rigRoot);
-                proximityEffect.RegisterObjectProvider(translationHandles);
-            }
-=======
 
             // Add scale handles
             scaleHandles.Create(ref boundsCorners, rigRoot, isFlattened);
@@ -1738,7 +1597,6 @@
             // decoupled from the rotation handles.
             // TODO: Decouple these
             links.CreateLinks(rotationHandles, rigRoot, currentBoundsExtents);
->>>>>>> cc2f8624
 
             // Add translation handles
             translationHandles.Create(ref boundsCorners, rigRoot);
@@ -1755,28 +1613,10 @@
         {
             proximityEffect.ClearObjects();
             links.Clear();
-<<<<<<< HEAD
-
-            if (enabledHandles.HasFlag(HandleFlags.Scale))
-            {
-                scaleHandles.DestroyHandles();
-            }
-
-            if (enabledHandles.HasFlag(HandleFlags.Rotation))
-            {
-                rotationHandles.DestroyHandles();
-            }
-
-            if (enabledHandles.HasFlag(HandleFlags.Translation))
-            {
-                translationHandles.DestroyHandles();
-            }
-=======
             
             scaleHandles.DestroyHandles();
             rotationHandles.DestroyHandles();
             translationHandles.DestroyHandles();
->>>>>>> cc2f8624
         }
 
         private void UpdateVisuals()
@@ -1791,26 +1631,6 @@
                 rigRoot.position = Vector3.zero;
                 rigRoot.localScale = Vector3.one;
 
-<<<<<<< HEAD
-                if (enabledHandles.HasFlag(HandleFlags.Rotation))
-                {
-                    rotationHandles.CalculateEdgeCenters(ref boundsCorners);
-
-                    // Links depend on rotation handles for position calculations.
-                    links.UpdateLinkPositions(ref boundsCorners);
-                    links.UpdateLinkScales(currentBoundsExtents);
-                }
-
-                if (enabledHandles.HasFlag(HandleFlags.Translation))
-                {
-                    translationHandles.CalculateFaceCenters(ref boundsCorners);
-                }
-
-                if (enabledHandles.HasFlag(HandleFlags.Scale))
-                {
-                    scaleHandles.UpdateHandles(ref boundsCorners);
-                }
-=======
                 rotationHandles.CalculateEdgeCenters(ref boundsCorners);
 
                 // Links depend on rotation handles for position calculations.
@@ -1819,7 +1639,6 @@
 
                 translationHandles.CalculateFaceCenters(ref boundsCorners);
                 scaleHandles.UpdateHandles(ref boundsCorners);
->>>>>>> cc2f8624
 
                 boxDisplay.UpdateDisplay(currentBoundsExtents, flattenAxis);
 
