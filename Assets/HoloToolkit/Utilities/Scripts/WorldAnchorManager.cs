--- conflicted
+++ resolved
@@ -63,18 +63,14 @@
             base.Awake();
 
             AnchorStore = null;
-<<<<<<< HEAD
-            
-        }
-
-        private void Start()
-        {
-=======
 
 #if UNITY_EDITOR
             Debug.LogWarning("World Anchor Manager does not work in the editor. Anchor Store will never be ready.");
 #endif
->>>>>>> 2f67163b
+        }
+
+        private void Start()
+        {
             WorldAnchorStore.GetAsync(AnchorStoreReady);
         }
 
@@ -98,10 +94,7 @@
         /// <param name="anchorName">Name of the anchor.</param>
         public void AttachAnchor(GameObject gameObjectToAnchor, string anchorName)
         {
-#if UNITY_EDITOR
-            return;
-#endif
-#pragma warning disable 0162
+#if !UNITY_EDITOR
             if (gameObjectToAnchor == null)
             {
                 Debug.LogError("Must pass in a valid gameObject");
@@ -121,7 +114,7 @@
                     AnchorName = anchorName,
                     Operation = AnchorOperation.Create
                 });
-#pragma warning restore 0162
+#endif
         }
 
         /// <summary>
@@ -131,11 +124,7 @@
         /// <param name="gameObjectToUnanchor">gameObject to remove the anchor from.</param>
         public void RemoveAnchor(GameObject gameObjectToUnanchor)
         {
-#if UNITY_EDITOR
-            return;
-#endif
-#pragma warning disable 0162
-
+#if !UNITY_EDITOR
             if (gameObjectToUnanchor == null)
             {
                 Debug.LogError("Invalid GameObject");
@@ -190,7 +179,7 @@
                     }
                 }
             }
-#pragma warning restore 0162
+#endif
         }
 
         /// <summary>
@@ -259,10 +248,7 @@
         /// <param name="anchorName">The name to give to the anchor.</param>
         private void CreateAnchor(GameObject gameObjectToAnchor, string anchorName)
         {
-#if UNITY_EDITOR
-            return;
-#endif
-#pragma warning disable 0162
+#if !UNITY_EDITOR
             WorldAnchor anchor = gameObjectToAnchor.AddComponent<WorldAnchor>();
             anchor.name = anchorName;
 
@@ -276,7 +262,7 @@
                 // Other times we must wait for the tracking system to locate the world.
                 anchor.OnTrackingChanged += Anchor_OnTrackingChanged;
             }
-#pragma warning restore 0162
+#endif
         }
 
         /// <summary>
@@ -308,10 +294,7 @@
         /// <param name="anchor"></param>
         private void SaveAnchor(WorldAnchor anchor)
         {
-#if UNITY_EDITOR
-            return;
-#endif
-#pragma warning disable 0162
+#if !UNITY_EDITOR
             // Save the anchor to persist holograms across sessions.
             if (AnchorStore.Save(anchor.name, anchor))
             {
@@ -321,7 +304,7 @@
             {
                 Debug.LogError(gameObject.name + " : World anchor save failed.");
             }
-#pragma warning restore 0162
+#endif
         }
     }
 }