﻿// Copyright (c) Microsoft Corporation. All rights reserved.
// Licensed under the MIT License. See LICENSE in the project root for license information.

using HoloToolkit.Unity.InputModule;
using UnityEditor;
using UnityEngine;

namespace HoloToolkit.Unity
{
    /// <summary>
    /// Helper class to assign the UIRaycastCamera when creating a new canvas object and assigning the world space render mode.
    /// </summary>
    [CustomEditor(typeof(Canvas))]
    public class CanvasEditorExtension : Editor
    {
        private const string DialogText = "Hi there, we noticed that you've changed this canvas to use WorldSpace.\n\n" +
                                          "In order for the InputManager to work properly with uGUI raycasting we'd like to update this canvas' " +
                                          "WorldCamera to use the FocusManager's UIRaycastCamera.\n";

        private Canvas canvas;
        private bool userPermission;

        private void OnEnable()
        {
            canvas = (Canvas)target;
        }

        public override void OnInspectorGUI()
        {
            EditorGUI.BeginChangeCheck();
            base.OnInspectorGUI();

            // We will only ask if we have a focus manager in our scene.
            if (EditorGUI.EndChangeCheck() && FocusManager.Instance)
            {
                FocusManager.AssertIsInitialized();

                // We only need to ask if the worldCamera is not already the UIRaycastCamera
                if (canvas.worldCamera != FocusManager.Instance.UIRaycastCamera)
                {
                    if (canvas.isRootCanvas && canvas.renderMode == RenderMode.WorldSpace)
                    {
<<<<<<< HEAD
                        canvas.worldCamera = FocusManager.Instance.UIRaycastCamera;
                        var helper = canvas.gameObject.EnsureComponent<CanvasHelper>();
                        helper.Canvas = canvas;
=======
                        userPermission = EditorUtility.DisplayDialog("Attention!", DialogText, "OK", "Cancel");

                        if (userPermission)
                        {
                            canvas.worldCamera = FocusManager.Instance.UIRaycastCamera;
                        }
>>>>>>> 1674147a
                    }

<<<<<<< HEAD
                if (canvas.renderMode != RenderMode.WorldSpace || !userPermission)
                {
                    // Sets it back to MainCamera default.
                    canvas.worldCamera = null;

                    // Remove the helper if needed.
                    var helper = canvas.GetComponent<CanvasHelper>();
                    if (helper != null)
                    {
                        DestroyImmediate(helper);
=======
                    if (canvas.renderMode != RenderMode.WorldSpace || !userPermission)
                    {
                        // Sets it back to MainCamera default
                        canvas.worldCamera = null;
>>>>>>> 1674147a
                    }
                }
            }
        }
    }
}<|MERGE_RESOLUTION|>--- conflicted
+++ resolved
@@ -40,37 +40,27 @@
                 {
                     if (canvas.isRootCanvas && canvas.renderMode == RenderMode.WorldSpace)
                     {
-<<<<<<< HEAD
-                        canvas.worldCamera = FocusManager.Instance.UIRaycastCamera;
-                        var helper = canvas.gameObject.EnsureComponent<CanvasHelper>();
-                        helper.Canvas = canvas;
-=======
                         userPermission = EditorUtility.DisplayDialog("Attention!", DialogText, "OK", "Cancel");
 
                         if (userPermission)
                         {
                             canvas.worldCamera = FocusManager.Instance.UIRaycastCamera;
+                            var helper = canvas.gameObject.EnsureComponent<CanvasHelper>();
+                            helper.Canvas = canvas;
                         }
->>>>>>> 1674147a
                     }
 
-<<<<<<< HEAD
-                if (canvas.renderMode != RenderMode.WorldSpace || !userPermission)
-                {
-                    // Sets it back to MainCamera default.
-                    canvas.worldCamera = null;
-
-                    // Remove the helper if needed.
-                    var helper = canvas.GetComponent<CanvasHelper>();
-                    if (helper != null)
-                    {
-                        DestroyImmediate(helper);
-=======
                     if (canvas.renderMode != RenderMode.WorldSpace || !userPermission)
                     {
-                        // Sets it back to MainCamera default
+                        // Sets it back to MainCamera default.
                         canvas.worldCamera = null;
->>>>>>> 1674147a
+
+                        // Remove the helper if needed.
+                        var helper = canvas.GetComponent<CanvasHelper>();
+                        if (helper != null)
+                        {
+                            DestroyImmediate(helper);
+                        }
                     }
                 }
             }
