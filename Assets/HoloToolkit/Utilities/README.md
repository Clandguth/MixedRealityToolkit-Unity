--- conflicted
+++ resolved
@@ -102,8 +102,6 @@
 
 ### [Tests](Tests)
 
-<<<<<<< HEAD
-=======
 #### HeadsUpDirectionIndicator.unity
 This scene shows 7 marker objects with 7 HeadsUpDirectionIndicators pointing to each. Each indicator has a label that matches its corresponding marker. 6 of the marker/indicator pairs are used to test the edge cases of axis aligned markers. The 7th is an arbitrary point off of the cartesean axes. From the starting position, the user should be able to follow the direction of each indicator and arrive at the marker with the corresponding axis label. At the start, the labels should be in the following screen locations.
 
@@ -114,11 +112,6 @@
 - \-Z also at the bottom
 - +Z in front
 
-#### ManualCameraControl.unity
-
-This scene shows how to use ManualCameraControl.cs.  The script is on the main camera of the scene.  When preview mode in Unity is activated, the user can move around the scene using WASD and look around using ctrl + mouse. 
-
->>>>>>> ca49669d
 #### TextToSpeechManager.unity 
 
 This scene demonstrates how to use TextToSpeechManager.cs.  The script is placed on 3 cubes in the scene. Whenever a cube is activated with an air tap, a text to speech voice will emanate from the cube. The user can also ask "What time is it?" to hear the current time from a voice that stays with the user as they move.
