// Copyright (c) Microsoft Corporation. All rights reserved.
// Licensed under the MIT License. See LICENSE in the project root for license information.

using System;
using UnityEngine;

namespace HoloToolkit.Unity.InputModule
{
    /// <summary>
    /// Allows the user to place and rotate GameObjects using a game controller.
<<<<<<< HEAD
    /// For a more completed game pad control script refer to GamepadInput.cs and MixedRealityTeleport.cs
=======
>>>>>>> 1bcd8e6b
    /// </summary>
    /// <remarks>Make sure to enable the <see cref="HumanInterfaceDevice"/> capability on HoloLens Platform ONLY.  Enabling this capability on the PC or Xbox targets will break input.</remarks>
    [Obsolete("Please use XboxControllerInputSource")]
    public class GameControllerManipulator : MonoBehaviour
    {
        [Tooltip("Name of the joystick axis that moves the object along X as set in InputManager")]
        public string MoveXAxisName = "ControllerLeftStickX";
        [Tooltip("Speed of movement along X")]
        public float MoveXAxisSpeed = 0.2f;

        [Tooltip("Name of the joystick axis that moves the object along Y as set in InputManager")]
        public string MoveYAxisName = "ControllerLeftStickY";
        [Tooltip("Speed of movement along Y")]
        public float MoveYAxisSpeed = 0.2f;

        [Tooltip("Name of the joystick axis that moves the object along Z as set in InputManager")]
        public string MoveZAxisName = "ControllerTriggerAxis";
        [Tooltip("Speed of movement along Z")]
        public float MoveZAxisSpeed = 0.2f;

        [Tooltip("Name of the button the user presses to move the object with gaze")]
        public string MoveWithGazeButtonName = "Fire1";

        [Tooltip("Name of the joystick axis that rotates around X as set in InputManager")]
        public string RotateAroundXAxisName = "ControllerLeftStickY";
        [Tooltip("Speed of rotation around X")]
        public float RotateAroundXAxisSpeed = -1f;

        [Tooltip("Name of the joystick axis that rotates around Y as set in InputManager")]
        public string RotateAroundYAxisName = "ControllerLeftStickX";
        [Tooltip("Speed of rotation around Y")]
        public float RotateAroundYAxisSpeed = -1f;

        [Tooltip("Name of the joystick axis that rotates around Z as set in InputManager")]
        public string RotateAroundZAxisName = "";
        [Tooltip("Speed of rotation around Z")]
        public float RotateAroundZAxisSpeed = 1f;

        [Tooltip("Name of the button used to enable rotation. Useful for single stick controllers")]
        public string RotateModifierButtonName = "Fire2";

        [Tooltip("Move the gaze target instead of the GameObject this script is attached to")]
        public bool MoveGazeTarget = false;

        private GameObject lastAffectedObject;
        private float stickDistance = 0;

        // Update is called once per frame
        private void Update()
        {
            GameObject objectToManipulate;

            if (!MoveGazeTarget)
            {
                objectToManipulate = gameObject;
            }
            else
            {
                objectToManipulate = lastAffectedObject ?? GazeManager.Instance.HitObject;
            }

            if (objectToManipulate == null)
            {
                return;
            }

            var cameraTransform = CameraCache.Main.transform;

            //Rotate
            var noRotateModifier = string.IsNullOrEmpty(RotateModifierButtonName);
            var enableRotate = noRotateModifier || Input.GetButton(RotateModifierButtonName);

            float rz = 0;
            float ry = 0;
            float rx = 0;

            if (enableRotate)
            {
                rz = RotateAroundAxis(objectToManipulate, RotateAroundZAxisName, cameraTransform.forward, RotateAroundZAxisSpeed);
                ry = RotateAroundAxis(objectToManipulate, RotateAroundYAxisName, cameraTransform.up, RotateAroundYAxisSpeed);
                rx = RotateAroundAxis(objectToManipulate, RotateAroundXAxisName, cameraTransform.right, RotateAroundXAxisSpeed);
            }

            //Move
            bool usingSameAxisForRotateAndMove = RotateAroundYAxisName == MoveXAxisName ||
                                                 RotateAroundYAxisName == MoveZAxisName || 
                                                 RotateAroundZAxisName == MoveXAxisName ||
                                                 RotateAroundZAxisName == MoveYAxisName;

            float x = 0;
            float y = 0;

            //only move if the movement axis has not been used for rotation
            if (!(enableRotate && usingSameAxisForRotateAndMove))
            {
                x = Input.GetAxis(MoveXAxisName) * MoveXAxisSpeed * 60 * Time.deltaTime;
                objectToManipulate.transform.RotateAround(cameraTransform.position, cameraTransform.up, x);

                y = Input.GetAxis(MoveYAxisName) * MoveYAxisSpeed * 60 * Time.deltaTime;
                objectToManipulate.transform.RotateAround(cameraTransform.position, cameraTransform.right, y);
            }

            var z = Input.GetAxis(MoveZAxisName) * MoveZAxisSpeed * 60 * Time.deltaTime;
            objectToManipulate.transform.position += cameraTransform.forward*z*-0.03f;

            var stickInFrontOfMe = Input.GetButton(MoveWithGazeButtonName);

            if (stickInFrontOfMe)
            {
                if (stickDistance == 0)
                {
                    stickDistance = (objectToManipulate.transform.position - cameraTransform.position).magnitude;
                }

                objectToManipulate.transform.position = cameraTransform.position + cameraTransform.forward * stickDistance;
            }
            else
            {
                stickDistance = 0;
            }


            if (stickInFrontOfMe || x != 0 || y != 0 || z != 0 || rz != 0 || ry != 0 || rx != 0)
            {
                lastAffectedObject = objectToManipulate;
            }
#if !UNITY_EDITOR
            else
            {
                lastAffectedObject = null; //easier to test in Unity this way
            }
#endif
        }

        /// <summary>
        /// Rotates the specified GameObject as dictated by joystick values and multipliers
        /// </summary>
        /// <param name="objectToRotate">the gameObject to rotate</param>
        /// <param name="joyAxisName">the name of the joystick axis</param>
        /// <param name="vectorToRotateAround">vector to rotate around</param>
        /// <param name="speed">rotation speed</param>
        /// <returns>the amount of rotation applied</returns>
        private float RotateAroundAxis(GameObject objectToRotate, string joyAxisName, Vector3 vectorToRotateAround, float speed)
        {
            if (string.IsNullOrEmpty(joyAxisName))
            {
                return 0;
            }

            var result = Input.GetAxis(joyAxisName) * speed * 60 * Time.deltaTime;
            objectToRotate.transform.rotation = Quaternion.Euler(vectorToRotateAround * result) * objectToRotate.transform.rotation;
            return result;
        }
    }
}<|MERGE_RESOLUTION|>--- conflicted
+++ resolved
@@ -8,10 +8,7 @@
 {
     /// <summary>
     /// Allows the user to place and rotate GameObjects using a game controller.
-<<<<<<< HEAD
-    /// For a more completed game pad control script refer to GamepadInput.cs and MixedRealityTeleport.cs
-=======
->>>>>>> 1bcd8e6b
+    /// For a more complete gamepad control script refer to GamepadInput.cs and MixedRealityTeleport.cs
     /// </summary>
     /// <remarks>Make sure to enable the <see cref="HumanInterfaceDevice"/> capability on HoloLens Platform ONLY.  Enabling this capability on the PC or Xbox targets will break input.</remarks>
     [Obsolete("Please use XboxControllerInputSource")]
