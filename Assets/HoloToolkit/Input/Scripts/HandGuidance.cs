﻿// Copyright (c) Microsoft Corporation. All rights reserved.
// Licensed under the MIT License. See LICENSE in the project root for license information.


<<<<<<< HEAD
#if UNITY_EDITOR || UNITY_WSA
using UnityEngine.XR.WSA.Input;
=======
#if UNITY_WSA
using UnityEngine;
using UnityEngine.VR.WSA.Input;
>>>>>>> 45f122b0
#endif

namespace HoloToolkit.Unity.InputModule
{
    /// <summary>
    /// Show a hand guidance indicator when the user's hand is close to leaving the camera's view.
    /// </summary>
    public class HandGuidance : Singleton<HandGuidance>
    {
#if UNITY_WSA
        [Tooltip("The Cursor object the HandGuidanceIndicator will be positioned around.")]
        public GameObject Cursor;

        [Tooltip("GameObject to display when your hand is about to lose tracking.")]
        public GameObject HandGuidanceIndicator;
        private GameObject handGuidanceIndicatorGameObject = null;

        // Hand source loss risk to start showing a hand indicator.
        // As the source loss risk approaches 1, the hand is closer to being out of view.
        [Range(0.0f, 1.0f)]
        [Tooltip("When to start showing the Hand Guidance Indicator. 1 is out of view, 0 is centered in view.")]
        public float HandGuidanceThreshold = 0.5f;

        private Quaternion defaultHandGuidanceRotation;

        private uint? currentlyTrackedHand = null;

        protected override void Awake()
        {
            base.Awake();
            if (HandGuidanceIndicator == null)
            {
                Debug.LogError("Please include a GameObject for the Hand Guidance Indicator.");
            }

            if (Cursor == null)
            {
                Debug.LogError("Please include a GameObject for the Cursor to display the indicator around.");
            }

            if (HandGuidanceIndicator != null)
            {
                // Cache the initial rotation of the HandGuidanceIndicator so future rotations 
                // can be done with respect to this rotation.
                defaultHandGuidanceRotation = HandGuidanceIndicator.transform.rotation;
            }

            // Create an object in the scene for the guidance indicator and default it to not be visible.
            handGuidanceIndicatorGameObject = Instantiate(HandGuidanceIndicator);
            handGuidanceIndicatorGameObject.SetActive(false);

            // Register for hand and finger events to know where your hand
            // is being tracked and what state it is in.
            InteractionManager.OnSourceLost += InteractionManager_OnSourceLost;
            InteractionManager.OnSourceUpdated += InteractionManager_OnSourceUpdated;
            InteractionManager.OnSourceReleased += InteractionManager_OnSourceReleased;
        }

        private void ShowHandGuidanceIndicator(InteractionSourceState hand)
        {
            if (!currentlyTrackedHand.HasValue)
            {
                return;
            }

            // Get the position and rotation of the hand guidance indicator and display the indicator object.
            if (handGuidanceIndicatorGameObject != null)
            {
                Vector3 position;
                Quaternion rotation;
                GetIndicatorPositionAndRotation(hand, out position, out rotation);

                handGuidanceIndicatorGameObject.transform.position = position;
                handGuidanceIndicatorGameObject.transform.rotation = rotation * defaultHandGuidanceRotation;
                handGuidanceIndicatorGameObject.SetActive(true);
            }
        }

        private void HideHandGuidanceIndicator(InteractionSourceState hand)
        {
            if (!currentlyTrackedHand.HasValue)
            {
                return;
            }

            if (handGuidanceIndicatorGameObject != null)
            {
                handGuidanceIndicatorGameObject.SetActive(false);
            }
        }

        private void GetIndicatorPositionAndRotation(InteractionSourceState hand, out Vector3 position, out Quaternion rotation)
        {
            // Update the distance from IndicatorParent based on the user's hand's distance from the center of the view.
            // Bound this distance by this maxDistanceFromCenter field, in meters.
            const float maxDistanceFromCenter = 0.3f;
            float distanceFromCenter = (float)(hand.properties.sourceLossRisk * maxDistanceFromCenter);

            // Subtract direction from origin so that the indicator is between the hand and the origin.
            position = Cursor.transform.position - hand.properties.sourceLossMitigationDirection * distanceFromCenter;
            rotation = Quaternion.LookRotation(Camera.main.transform.forward, hand.properties.sourceLossMitigationDirection);
        }

        private void InteractionManager_OnSourceUpdated(SourceUpdatedEventArgs obj)
        {
            if (obj.state.source.kind == InteractionSourceKind.Hand)
            {
                InteractionSourceState hand = obj.state;

                // Only display hand indicators when we are in a holding state, since hands going out of view will affect any active gestures.
                if (!hand.anyPressed)
                {
                    return;
                }

                // Only track a new hand if are not currently tracking a hand.
                if (!currentlyTrackedHand.HasValue)
                {
                    currentlyTrackedHand = hand.source.id;
                }
                else if (currentlyTrackedHand.Value != hand.source.id)
                {
                    // This hand is not the currently tracked hand, do not drawn a guidance indicator for this hand.
                    return;
                }

                // Start showing an indicator to move your hand toward the center of the view.
                if (hand.properties.sourceLossRisk > HandGuidanceThreshold)
                {
                    ShowHandGuidanceIndicator(hand);
                }
                else
                {
                    HideHandGuidanceIndicator(hand);
                }
            }
        }

        private void InteractionManager_OnSourceReleased(SourceReleasedEventArgs obj)
        {
            if (obj.state.source.kind == InteractionSourceKind.Hand)
            {
                // Stop displaying the guidance indicator when the user releases their finger from the pressed state.
                RemoveTrackedHand(obj.state);
            }
        }

        private void InteractionManager_OnSourceLost(SourceLostEventArgs obj)
        {
            if (obj.state.source.kind == InteractionSourceKind.Hand)
            {
                // Stop displaying the guidance indicator when the user's hand leaves the view.
                RemoveTrackedHand(obj.state);
            }
        }

        private void RemoveTrackedHand(InteractionSourceState hand)
        {
            // Only remove a hand if we are currently tracking a hand, and the hand to remove matches this tracked hand.
            if (currentlyTrackedHand.HasValue && currentlyTrackedHand.Value == hand.source.id)
            {
                // Remove a hand by hiding the guidance indicator and nulling out the currentlyTrackedHand field.
                handGuidanceIndicatorGameObject.SetActive(false);
                currentlyTrackedHand = null;
            }
        }

        protected override void OnDestroy()
        {
            InteractionManager.OnSourceLost -= InteractionManager_OnSourceLost;
            InteractionManager.OnSourceUpdated -= InteractionManager_OnSourceUpdated;
            InteractionManager.OnSourceReleased -= InteractionManager_OnSourceReleased;

            base.OnDestroy();
        }
#endif
    }
}<|MERGE_RESOLUTION|>--- conflicted
+++ resolved
@@ -2,14 +2,9 @@
 // Licensed under the MIT License. See LICENSE in the project root for license information.
 
 
-<<<<<<< HEAD
-#if UNITY_EDITOR || UNITY_WSA
-using UnityEngine.XR.WSA.Input;
-=======
 #if UNITY_WSA
 using UnityEngine;
-using UnityEngine.VR.WSA.Input;
->>>>>>> 45f122b0
+using UnityEngine.XR.WSA.Input;
 #endif
 
 namespace HoloToolkit.Unity.InputModule
