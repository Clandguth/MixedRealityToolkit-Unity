--- conflicted
+++ resolved
@@ -50,14 +50,11 @@
         private ManipulationEventData manipulationEventData;
         private HoldEventData holdEventData;
         private NavigationEventData navigationEventData;
-<<<<<<< HEAD
         private PointerSpecificEventData pointerSpecificEventData;
         private InputPositionEventData inputPositionEventData;
         private SelectPressedEventData selectPressedEventData;
-=======
         private GamePadEventData gamePadEventData;
         private XboxControllerEventData xboxControllerEventData;
->>>>>>> 1bcd8e6b
 #if UNITY_WSA || UNITY_STANDALONE_WIN
         private SpeechKeywordRecognizedEventData speechKeywordRecognizedEventData;
         private DictationEventData dictationEventData;
@@ -202,84 +199,7 @@
             }
         }
 
-        /// <summary>
-        /// Raise the event OnFocusEnter to the game object when focus enters it.
-        /// </summary>
-        /// <param name="focusedObject"></param>
-        public void RaiseFocusEnter(GameObject focusedObject)
-        {
-<<<<<<< HEAD
-            ExecuteEvents.ExecuteHierarchy(focusedObject, null, OnFocusEnterEventHandler);
-
-            if (ShouldSendUnityUiEvents)
-            {
-                PointerInputEventData pointerInputEventData = FocusManager.Instance.BorrowPointerEventData();
-                ExecuteEvents.ExecuteHierarchy(focusedObject, pointerInputEventData, ExecuteEvents.pointerEnterHandler);
-            }
-=======
-            inputEventData = new InputEventData(EventSystem.current);
-            sourceClickedEventData = new InputClickedEventData(EventSystem.current);
-            sourceStateEventData = new SourceStateEventData(EventSystem.current);
-            manipulationEventData = new ManipulationEventData(EventSystem.current);
-            navigationEventData = new NavigationEventData(EventSystem.current);
-            holdEventData = new HoldEventData(EventSystem.current);
-            gamePadEventData = new GamePadEventData(EventSystem.current);
-            xboxControllerEventData = new XboxControllerEventData(EventSystem.current);
-#if UNITY_WSA || UNITY_STANDALONE_WIN
-            speechKeywordRecognizedEventData = new SpeechKeywordRecognizedEventData(EventSystem.current);
-            dictationEventData = new DictationEventData(EventSystem.current);
-#endif
-        }
-
-        #region Unity APIs
-
-        private void OnEnable()
-        {
-            RegisterGazeManager();
->>>>>>> 1bcd8e6b
-        }
-
-        /// <summary>
-        /// Raise the event OnFocusExit to the game object when focus exists it.
-        /// </summary>
-        /// <param name="defocusedObject"></param>
-        public void RaiseFocusExit(GameObject defocusedObject)
-        {
-            ExecuteEvents.ExecuteHierarchy(defocusedObject, null, OnFocusExitEventHandler);
-
-            if (ShouldSendUnityUiEvents)
-            {
-                PointerInputEventData pointerInputEventData = FocusManager.Instance.BorrowPointerEventData();
-                ExecuteEvents.ExecuteHierarchy(defocusedObject, pointerInputEventData, ExecuteEvents.pointerExitHandler);
-            }
-        }
-
-<<<<<<< HEAD
-        /// <summary>
-        /// Raise focus enter and exit events for when a motion controller that supports pointing points to a game object.
-        /// </summary>
-        /// <param name="pointer"></param>
-        /// <param name="oldFocusedObject"></param>
-        /// <param name="newFocusedObject"></param>
-        public void RaisePointerSpecificFocusChangedEvents(IPointingSource pointer, GameObject oldFocusedObject, GameObject newFocusedObject)
-        {
-            if (oldFocusedObject != null)
-            {
-                pointerSpecificEventData.Initialize(pointer);
-                ExecuteEvents.ExecuteHierarchy(oldFocusedObject, pointerSpecificEventData, OnPointerSpecificFocusExitEventHandler);
-            }
-
-            if (newFocusedObject != null)
-            {
-                pointerSpecificEventData.Initialize(pointer);
-                ExecuteEvents.ExecuteHierarchy(newFocusedObject, pointerSpecificEventData, OnPointerSpecificFocusEnterEventHandler);
-            }
-        }
-
         protected override void Awake()
-=======
-        private void OnDisable()
->>>>>>> 1bcd8e6b
         {
             base.Awake();
             InitializeEventDatas();
@@ -298,17 +218,65 @@
             pointerSpecificEventData = new PointerSpecificEventData(EventSystem.current);
             inputPositionEventData = new InputPositionEventData(EventSystem.current);
             selectPressedEventData = new SelectPressedEventData(EventSystem.current);
+            gamePadEventData = new GamePadEventData(EventSystem.current);
+            xboxControllerEventData = new XboxControllerEventData(EventSystem.current);
 #if UNITY_WSA || UNITY_STANDALONE_WIN
             speechKeywordRecognizedEventData = new SpeechKeywordRecognizedEventData(EventSystem.current);
             dictationEventData = new DictationEventData(EventSystem.current);
 #endif
         }
 
-<<<<<<< HEAD
-=======
-        #endregion // Unity APIs
-
->>>>>>> 1bcd8e6b
+        /// <summary>
+        /// Raise the event OnFocusEnter to the game object when focus enters it.
+        /// </summary>
+        /// <param name="focusedObject"></param>
+        public void RaiseFocusEnter(GameObject focusedObject)
+        {
+            ExecuteEvents.ExecuteHierarchy(focusedObject, null, OnFocusEnterEventHandler);
+
+            if (ShouldSendUnityUiEvents)
+            {
+                PointerInputEventData pointerInputEventData = FocusManager.Instance.BorrowPointerEventData();
+                ExecuteEvents.ExecuteHierarchy(focusedObject, pointerInputEventData, ExecuteEvents.pointerEnterHandler);
+            }
+        }
+
+        /// <summary>
+        /// Raise the event OnFocusExit to the game object when focus exists it.
+        /// </summary>
+        /// <param name="defocusedObject"></param>
+        public void RaiseFocusExit(GameObject defocusedObject)
+        {
+            ExecuteEvents.ExecuteHierarchy(defocusedObject, null, OnFocusExitEventHandler);
+
+            if (ShouldSendUnityUiEvents)
+            {
+                PointerInputEventData pointerInputEventData = FocusManager.Instance.BorrowPointerEventData();
+                ExecuteEvents.ExecuteHierarchy(defocusedObject, pointerInputEventData, ExecuteEvents.pointerExitHandler);
+            }
+        }
+
+        /// <summary>
+        /// Raise focus enter and exit events for when a motion controller that supports pointing points to a game object.
+        /// </summary>
+        /// <param name="pointer"></param>
+        /// <param name="oldFocusedObject"></param>
+        /// <param name="newFocusedObject"></param>
+        public void RaisePointerSpecificFocusChangedEvents(IPointingSource pointer, GameObject oldFocusedObject, GameObject newFocusedObject)
+        {
+            if (oldFocusedObject != null)
+            {
+                pointerSpecificEventData.Initialize(pointer);
+                ExecuteEvents.ExecuteHierarchy(oldFocusedObject, pointerSpecificEventData, OnPointerSpecificFocusExitEventHandler);
+            }
+
+            if (newFocusedObject != null)
+            {
+                pointerSpecificEventData.Initialize(pointer);
+                ExecuteEvents.ExecuteHierarchy(newFocusedObject, pointerSpecificEventData, OnPointerSpecificFocusEnterEventHandler);
+            }
+        }
+
         public void HandleEvent<T>(BaseEventData eventData, ExecuteEvents.EventFunction<T> eventHandler)
             where T : IEventSystemHandler
         {
@@ -318,7 +286,9 @@
             }
 
             Debug.Assert(!eventData.used);
-            GameObject focusedObject = FocusManager.Instance.TryGetFocusedObject(eventData);
+
+            // Use focused object when OverrideFocusedObject is null.
+            GameObject focusedObject = (OverrideFocusedObject == null) ? FocusManager.Instance.TryGetFocusedObject(eventData) : OverrideFocusedObject;
 
             // Send the event to global listeners
             for (int i = 0; i < globalListeners.Count; i++)
@@ -491,6 +461,10 @@
             }
         }
 
+        #endregion // Generic Input Events
+
+        #region Source State Events
+
         private static readonly ExecuteEvents.EventFunction<ISourceStateHandler> OnSourceDetectedEventHandler =
             delegate (ISourceStateHandler handler, BaseEventData eventData)
             {
@@ -498,15 +472,7 @@
                 handler.OnSourceDetected(casted);
             };
 
-<<<<<<< HEAD
         public void RaiseSourceDetected(IInputSource source, uint sourceId, object tag = null)
-=======
-        #endregion // Generic Input Events
-
-        #region Source State Events
-
-        public void RaiseSourceDetected(IInputSource source, uint sourceId)
->>>>>>> 1bcd8e6b
         {
             // Manage list of detected sources
             bool alreadyDetected = false;
@@ -748,7 +714,6 @@
 
         #endregion // Navigation Events
 
-<<<<<<< HEAD
         #region Controller Events
 
         private static readonly ExecuteEvents.EventFunction<IControllerInputHandler> OnInputPositionChangedEventHandler =
@@ -848,7 +813,7 @@
         }
 
         #endregion // Controller Events
-=======
+
         #region GamePad Events
 
         private static readonly ExecuteEvents.EventFunction<IGamePadHandler> OnGamePadDetectedEventHandler =
@@ -901,10 +866,9 @@
             HandleEvent(xboxControllerEventData, OnXboxAxisUpdateHandler);
         }
 
-        #endregion //Xbox Controller Events
+        #endregion // Xbox Controller Events
 
         #endregion // GamePad Events
->>>>>>> 1bcd8e6b
 
 #if UNITY_WSA || UNITY_STANDALONE_WIN
         #region Speech Events
@@ -925,10 +889,6 @@
             HandleEvent(speechKeywordRecognizedEventData, OnSpeechKeywordRecognizedEventHandler);
         }
 
-        #endregion // Speech Events
-
-        #region Dictation Events
-
         private static readonly ExecuteEvents.EventFunction<IDictationHandler> OnDictationHypothesisEventHandler =
             delegate (IDictationHandler handler, BaseEventData eventData)
             {
@@ -993,7 +953,7 @@
             HandleEvent(dictationEventData, OnDictationErrorEventHandler);
         }
 
-        #endregion // Dictation Events
+        #endregion // Speech Events
 #endif
     }
 }