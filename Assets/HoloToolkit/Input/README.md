## [Input]()

## Table of Contents

- [Overview](#overview)
- [Input System Diagrams](#input-system-diagrams)
- [Input Module Design](#input-module-design)
- [Prefabs](#prefabs)
- [Scripts](#scripts)
- [Test Prefabs](#test-prefabs)
- [Test Scripts](#test-scripts)
- [Tests](#tests)

## Overview

This contains a fully-featured **input system**, which allows you to handle various types of input and send them to any game object being currently gazed at, or any fallback object. It also includes a few example cursors, similar to the HoloLens shell cursor, that fully leverages the Unity's animation system.  This input system uses Unity's default **EventSystem** and there's no need for a custom **input module**.  The default **Standalone Input Module** works with this input system.

## Input System Diagrams:
![alt text](/External/ReadMeImages/InputSystemDiagram.png)
![alt text](/External/ReadMeImages/CursorSystemDiagram.PNG)

### Input Module Design
The input module is designed to be extensible: it could support various input mechanisms and various types of gazers.

Each input source (hands, gestures, others) implement a **IInputSource** interface. The interface defines various events that the input sources can trigger. The input sources register themselves with the InputManager, whose role it is to forward input to the appropriate game objects. Input sources can be dynamically enabled / disabled as necessary, and new input sources can be created to support different input devices.

Game objects that want to consume input events can implement one or many **input interfaces**, such as:

- **IFocusable** for focus enter and exit. The focus can be triggered by the user's gaze or any other gaze source.
- **IHoldHandle** for the Windows hold gesture.
- **IInputHandler** for source up and down. The source can be a hand that tapped, a clicker that was pressed, etc.
- **IInputClickHandler** for source clicked. The source can be a hand that tapped, a clicker that was pressed, etc.
- **IManipulationHandler** for the Windows manipulation gesture.
- **INavigationHandler** for the Windows navigation gesture.
- **ISourceStateHandler** for the source detected and source lost events.
- **ISpeechHandler** for voice commands.
- **IDictationHandler** for speech to text dictation.
- **IGamePadHandler** for generic gamepad events.
- **IXboxControllerHandler** for Xbox One Controller events.

The **input manager** listens to the various events coming from the input sources, and also takes into account the gaze. Currently, that gaze is always coming from the GazeManager class, but this could be extended to support multiple gaze sources if the need arises.

By default, input events are sent to the currently focused game object, if that object implements the appropriate interface. Modals input handlers can also be added to the input manager: these modal handlers will take priority over the currently focused object Fallback handlers can also be defined, so that the application can react to global inputs that aren't targeting a specific element. Any event sent by the input manager always bubbles up from the object to its ancestors. 

In recap, the **input manager** forwards the various input sources events to the appropriate game object, using the following order:

1. The registered modal input handlers, in LIFO (Last-In First-Out) order of registration
2. The currently focused object
3. The fallback input handlers, in LIFO order of registration

### [Prefabs](Prefabs)
Prefabs related to the input features.

#### BasicCursor.prefab
Torus shaped basic cursor that follows the user's gaze around.

#### Cursor.prefab
Torus shaped CursorOnHolograms when user is gazing at holograms and point light CursorOffHolograms when user is gazing away from holograms.

#### CursorWithFeedback.prefab
Torus shaped cursor that follows the user's gaze and HandDetectedFeedback asset to give feedback to user when their hand is detected in the ready state.

#### DefaultCursor.prefab
3D animated cursor that follows the user's gaze and uses the Unity animation system to handle its various states. This cursor imitates the HoloLens Shell cursor.

#### HoloLensCamera.prefab
Unity camera that has been customized for Holographic development.
1. Camera.Transform set to 0,0,0
2. 'Clear Flags' changed to 'Solid Color'
3. Color set to R:0, G:0, B:0, A:0 as black renders transparent in HoloLens.
4. Set the recommended near clipping plane.
5. Allows manual movement of the camera when in editor

#### InputManager.prefab
Input system that manages gaze and various input sources currently supported by HoloLens, such as hands and gestures.

This also includes a fake input source that allows you to simulate input when in the editor. By default, this can be done by holding Shift (left input source) or Space (right input source), moving the mouse to move the source and using the left mouse button to tap.

#### MixedRealityCamera.prefab
Camera capabale of rendering for HoloLens and occluded Windows Mixed Reality enabled devices.
MixedRealityCameraManager.cs exposes some defaults for occluded aka opaque displays Vs HoloLens.
You can either use the defaults that have been set or customize them to match your application requirements.

**For HoloLens:**
1. 'Clear Flags' is set to 'Solid Color' and Color to 'Clear' as black renders transparent in HoloLens.
2. Near clip plane is set to 0.85 per comfort recommendations.
3. Quality Settings to be Fastest.

**For occluded aka opaque devices:**
1. 'Clear Flags' is set to Skybox
2. Near clip plane is set to 0.3 which is typical for VR applications.
3. Quality Settings to be Fantastic as it uses the PC GPU to render content.

#### MixedRealityCameraParent.prefab
This prefab is used when you want to enable teleporting on mixed reality enabled occluded devices.
In order to prevent the MainCamera position from being overwritten in the next update we use a parent GameObject.

#### MixedRealityCameraParentWithControllers.prefab
This prefab is used when you want to enable teleporting on mixed reality enabled occluded devices, as well as motion controller visualization.
In order to prevent the MainCamera position from being overwritten in the next update we use a parent GameObject.

### [Scripts](Scripts)
Scripts related to the input features.

##### ControllerVisualizer.cs
Use this to visualize a 6DoF controller in your application. Add this script to a GameObject as a child of the MainCamera, or use the MixedRealityCameraParentWithControllers prefab. Either specify a shader to use for the [glTF](https://www.khronos.org/gltf) model or add GameObject overrides to represent the controllers.

- **leftControllerOverride** [Optional] A prefab to spawn to represent the left controller. This will automatically move and reorient when the controller is moved.
- **rightControllerOverride** [Optional] A prefab to spawn to represent the right controller. This will automatically move and reorient when the controller is moved.
- **touchpadTouchedOverride** [Optional] A prefab to spawn to represent the user's touch location on the touchpad. This will automatically move when the user moves their touch location. Default is a sphere.
- **GLTFShader** [Optional, if using overrides] If using the controller's built-in [glTF](https://www.khronos.org/gltf) model, this will be the shader applied to the resulting GameObject.

##### ControllerDebug.cs
This can be used to load a [glTF](https://www.khronos.org/gltf) file in the editor, as well as displaying input and source data from motion controllers on a text panel for debugging purposes on the device.
- **LoadGLTFFile** A boolean to specify if a glTF file should be loaded from StreamingAssets.
- **GLTFName** The name of the GLTF file to be loaded from StreamingAssets.
- **touchpadTouchedOverride** [Optional] A prefab to spawn on the touchpad of the glTF file specified. Default is a sphere.
- **GLTFShader** [Optional, if not loading a glTF model] If loading a [glTF](https://www.khronos.org/gltf) model, this will be the shader applied to the resulting GameObject.
- **TextPanel** This is the text display where controller state info will be logged, for on-device debugging purposes.

##### SetGlobalListener.cs
Add this to a GameObject to register it as a global listener on the InputManager. This means it will receive events from the InputManager even while not focused.

#### Cursor

##### AnimatedCursor.cs
Animated cursor is a cursor driven using an animator to inject state information and animate accordingly.

##### Cursor.cs
Abstract class that a concrete class should implement to make it easy to create a custom cursor. This provides the basic logic to show a cursor at the location a user is gazing.
1. Decides when to show the cursor.
2. Positions the cursor at the gazed hit location.
3. Rotates the cursor to match hologram normals.

##### CursorModifier.cs
CursorModifier is a component that can be added to any game object with a collider to modify how a cursor reacts when on that collider.

##### ICursor.cs
Cursor interface that any cursor must implement.

##### ICursorModifier.cs
Interface that any cursor modifier must implement to provide basic overrides for cursor behaviour.

##### MeshCursor.cs
Cursor whose states are represented by one or many meshes.

##### ObjectCursor.cs
Cursor whose states are represented by one or many game objects.

##### SpriteCursor.cs
Cursor whose states are represented by colored sprites.

<<<<<<< HEAD
#### Focus
With Windows Mixed Reality enabled devices and motion controllers, you can have different ways of representing the user's attention aka pointing.
You can use the conventional **'gaze and commit'** style interactions.
In these your cursor follows your head gaze.
With pointing ray enabled motion controllers you can perform the **'point and commit'** style interactions.
In these cases, your cursor will follow the pointing ray from the motion controller. 
Focus classes are meant to act as a bridge between these mechanisms. 

**Currently, we recommend using gaze and commit style interactions.**

##### FocusDetails.cs
FocusDetails struct contains information about which game object has the focus currently. Much like RaycastHit.
Also contains information about the normal of that point.

##### FocusManager.cs
Focus manager is the bridge that handles different types of pointing sources like gaze cursor or pointing ray enabled motion controllers.
If you dont have pointing ray enabled controllers, it defaults to GazeManager.

##### InputSourcePointer.cs
Class implementing IPointingSource to demonstrate how to create a pointing source.
This is consumed by SimpleSinglePointerSelector.

##### IPointingSource.cs
Implement this interface to register your pointer as a pointing source. This could be gaze based or motion controller based.

##### RegisterPointableCanvas.cs
Script to register a Canvas component so it's capable of being focused at for 'point and commit' scenarios.

##### SimpleSinglePointerSelector
Script shows how to create your own 'point and commit' style pointer which can steal cursor focus using a pointing ray supported motion controller.
This class uses the InputSourcePointer to define the rules of stealing focus when a pointing ray is detected with a motion controller that supports pointing.
=======
#### GamePad

##### XboxControllerData.cs
Data class that carries the input data for the event handler.

##### XboxControllerMapping.cs
Defines the controller mapping for the input source.

##### XboxControllerMappingTypes.cs
Controller axis and button types.
>>>>>>> 1bcd8e6b

#### Gaze

##### BaseRayStabilizer.cs
A base abstract class for a stabilizer that takes as input position and rotation, and performs operations on them to stabilize or smooth that data.

##### GazeManager.cs
Singleton component in charge of managing the gaze vector. This is where you can define which layers are considered when gazing at objects. Optionally, the gaze manager can reference a ray stabilizer that will be used to stabilize the gaze of the user.

- **MaxGazeCollisionDistance :** the maximum distance to raycast. Any holograms beyond this value will not be raycasted to.
- **RaycastLayers :** the Unity layers to raycast against. If you have holograms that should not be raycasted against, like a cursor, do not include their layers in this mask.
- **Stabilizer :** stabilizer to use to stabilize the gaze. If not set, the gaze will not be stabilized.
- **Gaze Transform :** the transform to use as the source of the gaze. If not set, will default to the main camera.

##### GazeStabilizer.cs
Stabilize the user's gaze to account for head jitter.

- **StoredStabilitySamples** Number of samples that you want to iterate on.  A larger number will be more stable.

<<<<<<< HEAD
##### MixedRealityTeleport.cs
This script teleports the user to the location being gazed at when Y was pressed on a Gamepad.
You must have an Xbox gamepad attached to use this script. It also works in the Unity editor.

#### InputEventData
=======
#### InputEventData

>>>>>>> 1bcd8e6b
##### BaseInputEventData.cs
Base class for all input event data. An input event data is what is sent as a parameter to all input events.

##### DictationEventData.cs
Event data for an event coming from dictation.

##### GamePadEventData.cs
Event data for an event coming from a generic gamepad.

##### HoldEventData.cs
Event data for an event coming from the hold gesture.

##### InputClickedEventData.cs
<<<<<<< HEAD
Event data for an event that represents a click, including the number of taps.
=======
Event data for a simple tap / click.
>>>>>>> 1bcd8e6b

##### InputEventData.cs
Event data for an event that represents an input interaction such as a tap / click.

<<<<<<< HEAD
##### InputXYEventData.cs
Event data for an event that represents changes in the X-axis and Y-axis for a thumbstick or touchpad.

=======
>>>>>>> 1bcd8e6b
##### ManipulationEventData.cs
Event data for an event coming from the manipulation gesture.

##### NavigationEventData.cs
Event data for an event coming from the navigation gesture.

<<<<<<< HEAD
##### PointerSpecificEventData.cs
Event data for an event that represents a pointer entering or exiting focus on an object.

##### SourceRotationEventData.cs
Event data for an event that represents a change in rotation of an input source.

##### SourcePositionEventData.cs
Event data for an event that represents a change in position of an input source.

##### SourceStateEventData.cs
Event data for an event that represents an input source being detected or lost.

##### SpeechKeywordRecognizedEventData.cs
Event data for an event that represents a recognition from a PhraseRecognizer.

##### TriggerEventData.cs
Event data for an event that represents the amount of depression of a trigger.

#### InputEvents
##### IControllerInputHandler.cs
Interface that a game object can implement to react to a controller's trigger value changing or touchpad/thumbstick XY changing.

##### IControllerTouchpadHandler.cs
Interface that a game object can implement to react to a controller's touchpad being touched or released.
=======
##### SourceStateEventData.cs
Event data for an event that represents an input source being detected or lost.

##### SpeechEventData.cs
Event data for an event coming from the speech keyword source.

##### XboxControllerEventData.cs
Event data for an event coming from an Xbox controller source.

#### InputHandlers

##### IDictationHandler.cs
Interface that a game object can implement to react to dictations.
>>>>>>> 1bcd8e6b

##### IFocusable.cs
Interface that a game object can implement to react to focus enter/exit.

#### IGamePadHandler.cs
Interface that a game object can implement to react to gamepad events.

##### IHoldHandler.cs
Interface that a game object can implement to react to hold gestures.

##### IInputClickHandler.cs
<<<<<<< HEAD
Interface that a game object can implement to react a click from an input source.
=======
Interface that a game object can implement to react to taps / clicks.
>>>>>>> 1bcd8e6b

##### IInputHandler.cs
Interface that a game object can implement to react to an input button being pressed or released.

##### IManipulationHandler.cs
Interface that a game object can implement to react to manipulation gestures.

##### INavigationHandler.cs
Interface that a game object can implement to react to navigation gestures.

##### IPointerSpecificFocusable.cs
Interface that a game object can implement to react to a specific pointer's focus enter/exit.

<<<<<<< HEAD
##### ISourceRotationHandler.cs
Interface that a game object can implement to react to a source's rotation changing.

##### ISourcePositionHandler.cs
Interface that a game object can implement to react to a source's position changing.

##### ISourceStateHandler.cs
Interface that a game object can implement to react to source state changes, such as when an input source is detected or lost.

##### ISpeechHandler.cs
Interface that a game object can implement to react to a keyword being recognized.
=======
##### ISpeechHandler.cs
Interface that a game object can implement to react to speech keywords.

##### IXboxControllerHandler.cs
Interface that a game object can implement to react to Xbox Controller events.
>>>>>>> 1bcd8e6b

#### InputSources
##### BaseInputSource.cs
Abstract base class for an input source that implements IInputSource. Defines the various abstract functions that any input source needs to implement, and provides some default implementations.

<<<<<<< HEAD
##### EditorInputSource.cs
Input source for in-Editor input source information, which can be used to simulate hands and controllers in the Unity editor.
=======
##### DictationInputManager.cs
Singleton class that implements  the DictationRecognizer to convert the user's speech to text. The DictationRecognizer exposes dictation functionality and supports registering and listening for hypothesis and phrase completed events.

**IMPORTANT**: Please make sure to add the Microphone capabilities in your app, in Unity under  
Edit -> Project Settings -> Player -> Settings for Windows Store -> Publishing Settings -> Capabilities  
or in your Visual Studio Package.appxmanifest capabilities.

- **InitialSilenceTimeout** :  The time length in seconds before dictation recognizer session ends due to lack of audio input in case there was no audio heard in the current session.
- **AutoSilenceTimeout** : The time length in seconds before dictation recognizer session ends due to lack of audio input.
- **RecordingTime** : Length in seconds for the manager to listen.

##### EditorHandsInput.cs
Input source for fake hands information, which can be used to simulate hands input in the Unity editor.
>>>>>>> 1bcd8e6b

##### GamePadInputSource.cs
Base class that all gamepad input sources should inherit from.

##### GesturesInput.cs
Input source for gestures information from the WSA APIs, which gives access to various system supported gestures.

##### GamepadInput.cs
GamepadInput class maps Xbox gamepad buttons to the GestureRecognizer.
Gamepad button A press and release maps to tap gesture.
Gamepad button A pressed longer maps to hold started, completed, canceled gesture.
Gamepad button A pressed plus left joystick rotate maps to navigation gesture.

##### IInputSource.cs
Interface for an input source. An input source is any input mechanism that can be used as the source of user interactions.

<<<<<<< HEAD
#### Interactions
##### HandDraggable.cs
Allows dragging an object in space with your hand on HoloLens. Just attach the script to a game object to make it movable.

#### Microphone

##### MicStream.cs
Lets you access beam-formed microphone streams from the HoloLens to optimize voice and/or room captures, which is impossible to do with Unity's Microphone object. Takes the data and inserts it into Unity's AudioSource object for easy handling. Also lets you record indeterminate-length audio files from the Microphone to your device's Music Library, also using beam-forming.

Check out Assets/HoloToolkit/Input/Tests/Scripts/MicStreamDemo.cs for an example of implementing these features, which is used in the demo scene at Assets/HoloToolkit/Input/Tests/MicrophoneStream.unity.
=======
##### RawInteractionSourcesInput.cs
Input source for raw interactions sources information, which gives finer details about current source state and position than the standard GestureRecognizer.

##### SpeechInputSource.cs
Allows you to specify keywords and keyboard shortcuts in the Unity Inspector, instead of registering them explicitly in code. Keywords are handled by scripts that implement ISpeechHandler.cs.  You can utilize keywords with the SpeechInputHandler component by assigning game objects and specifying a Unity Event trigger.
>>>>>>> 1bcd8e6b

**IMPORTANT**: Please make sure to add the Microphone capabilities in your app, in Unity under  
Edit -> Project Settings -> Player -> Settings for Windows Store -> Publishing Settings -> Capabilities  
or in your Visual Studio Package.appxmanifest capabilities.

**Persistent Keywords** Keywords are persistent across all scenes.  This Speech Input Source instance will not be destroyed when loading a new scene.

**RecognizerStart** Set this to determine whether the keyword recognizer will start immediately or if it should wait for your code to tell it to start.

**KeywordsAndKeys** Set the size as the number of keywords you'd like to listen for, then specify the keywords to complete the array.

**RecognitionConfidenceLevel** The confidence level for the keyword recognizer.

##### SupportedInputInfo.cs
Enumeration of the supported input infor for Unity WSA APIs.

##### XboxControllerInputSource.cs
Allows you to specity **EventSystem** axis and button overrides and custom controller mappings.

**Horizontal Axis** Sets the horizontal axis override.
**Vertical Axis** Sets the vertical axis override.
**Submit Button** Sets the submit button override.
**Cancel Button** Sets the cancel button override.

**Use Custom Mapping** Enables custom mapping for your controller.  Strings should match the input mapping from `Edit/Project Settings/Input`.

#### Microphone

##### KeyworkdAndKeyCode.cs
Struct that facilitates the storage of keyword and keycode pairs.

#### Utilities

##### HandDraggable.cs
Allows dragging an object in space with your hand on HoloLens. Just attach the script to a game object to make it movable.

##### TapToPlace.cs
Allows users to tap on an object to move it's position.

##### KeywordManager.cs (_Deprecated_)
Please use SpeechInputSource and SpeechInputHandler instead.
Allows you to specify keywords and methods in the Unity Inspector, instead of registering them explicitly in code.  

- **_KeywordsAndResponses_** Set the size as the number of keywords you'd like to listen for, then specify the keywords and method responses to complete the array.

- **RecognizerStart** Set this to determine whether the keyword recognizer will start immediately or if it should wait for your code to tell it to start.

<<<<<<< HEAD
##### SpeechInputSource.cs
Allows you to specify keywords and keyboard shortcuts in the Unity Inspector, instead of registering them explicitly in code. Keywords are handled by scripts that implement ISpeechHandler.cs. You can utilize keywords with the SpeechInputHandler component by assigning game objects and specifying a Unity Event trigger.

Check out Assets/HoloToolkit/Input/Tests/Scripts/SphereKeywords.cs and Assets/HoloToolkit/Input/Tests/Scripts/SphereGlobalKeywords.cs for an example of implementing these features, which is used in the demo scene at Assets/HoloToolkit/Input/Tests/SpeechInputSource.unity.

- **_KeywordsAndKeys_** Set the size as the number of keywords you'd like to listen for, then specify the keywords to complete the array.

- **RecognizerStart** Set this to determine whether the keyword recognizer will start immediately or if it should wait for your code to tell it to start.
=======
##### SetGlobalListener.cs
Used to register the GameObject on the InputManager as a global listener.
>>>>>>> 1bcd8e6b

##### SpeechInputHandler.cs
Used to assign a Unity Event to a keyword stored in the SpeechInputSource component.

##### TriggerButton.cs
Very simple class that implements basic logic for a trigger button.

### [Test Prefabs](https://github.com/Microsoft/HoloToolkit-Unity/tree/master/Assets/HoloToolkit-Tests/Input/Prefabs)

Prefabs used in the various test scenes, which you can use as inspiration to build your own.

#### FocusedObjectKeywordManager.prefab
Keyword manager pre-wired to send messages to object being currently focused via FocusedObjectMessageSender component.
You can simply drop this into your scene and be able to send arbitrary messages to currently focused object.

#### SelectedObjectKeywordManager.prefab
Keyword manager pre-wired to send messages to object being currently selected via SelectedObjectMessageSender component.
You can simply drop this into your scene and be able to send arbitrary messages to currently selected object.

### [Test Scripts](https://github.com/Microsoft/HoloToolkit-Unity/tree/master/Assets/HoloToolkit-Tests/Input/Scripts)
#### FocusedObjectMessageSender.cs
Sends Unity message to currently focused object.
FocusedObjectMessageSender.SendMessageToFocusedObject needs to be registered as a response in KeywordManager
to enable arbitrary messages to be sent to currently focused object.

#### MicStream.cs
Lets you access beam-formed microphone streams from the HoloLens to optimize voice and/or room captures, which is impossible to do with Unity's Microphone object. Takes the data and inserts it into Unity's AudioSource object for easy handling. Also lets you record indeterminate-length audio files from the Microphone to your device's Music Library, also using beam-forming.

#### SelectedObjectMessageSender.cs
Sends Unity message to currently selected object.
SelectedObjectMessageSender.SendMessageToSelectedObject needs to be registered as a response in KeywordManager
to enable arbitrary messages to be sent to currently selected object.

#### SelectedObjectMessageReceiver.cs
Example on how to handle messages send by SelectedObjectMessageSender.
In this particular implementation, selected object color it toggled on selecting object and clearing selected object.

#### SimpleGridGenerator.cs
A grid of dynamic objects to illustrate sending messages to prefab instances created at runtime as opposed
to only static objects that already exist in the scene.

#### GazeResponder.cs
This class implements IFocusable to respond to gaze changes.
It highlights the object being gazed at.

#### TapResponder.cs
This class implements IInputClickHandler to handle the tap gesture.
It increases the scale of the object when tapped.

#### NavigationRotateResponder.cs
This class implements INavigationHandler to handle the navigation gesture.
It rotates the object left or right based on X movement.

### [Tests](https://github.com/Microsoft/HoloToolkit-Unity/tree/master/Assets/HoloToolkit-Tests/Input/Scenes)
Tests related to the input features. To use the scene:

1. Navigate to the Tests folder.
2. Double click on the test scene you wish to explore.
3. Either click "Play" in the unity editor or File -> Build Settings.
4. Add Open Scenes, Platform -> Windows Store, SDK -> Universal 10, Build Type -> D3D, Check 'Unity C# Projects'.
5. Click 'Build' and create an App folder. When compile is done, open the solution and deploy to device.

#### BasicCursor.unity 
Shows the basic cursor following the user's gaze and hugging the test sphere in the scene.

#### Cursor.unity 
Shows the cursor on holograms hugging the test sphere in the scene and cursor off holograms when not gazing at the sphere.

#### CursorWithFeedback.unity 
Shows the cursor hugging the test sphere in the scene and displays hand detected asset when hand is detected in ready state.

#### FocusedObjectKeywords.unity
Example on how to send keyword messages to currently focused dynamically instantiated object.
Gazing on an object and saying "Make Smaller" and "Make Bigger" will adjust object size.

#### InputTapTest.unity
Test scene shows you in a simple way, how to respond to user's gaze using the Input module.
It also shows you how to respond to the user's tap gesture.

In this scene, under the InputManager prefab > GesturesInput, the script GamepadInput.cs helps map the Xbox gamepad buttons to gestures.
Press A to air tap.

#### NavigationRotateTest.unity
Test scene shows how to respond to user's navigation gesture by rotating the cube along Y axis.

In this scene, under the InputManager prefab > GesturesInput, the script GamepadInput.cs helps map the Xbox gamepad buttons to gestures.
With A pressed rotate the left joystick to trigger the navigation gesture.

#### GamepadTest.unity
This scene has some objects in there which respond to the Xbox gamepad input.
It also has the HoloToolkitCameraParent prefab which is useful for testing teleporting scenarios for occluded devices.
Cube:
Press A to air tap.
Press A and left joystick to rotate the cube.

Quad:
Gaze at the quad and press Y to teleport to that location.
Press B to return to the original location.

#### KeywordManager.unity
Shows how to use the KeywordManager.cs script to add keywords to your scene.

1. Select whether you want the recognizer to start automatically or when you manually start it.
2. Specify the number of keywords you want.
3. Type the word or phrase you'd like to register as the keyword and, if you want, set a key code to use in the Editor. You can also use an attached microphone with the Editor.
4. Press the + to add a response. Then, drag a GameObject with the script you want to call into the "None (Object)" field.
5. Select the script and method to call or variable to set from the "No Function" dropdown. Add any parameters, if necessary, into the field below the dropdown.

When you start the scene, your keywords will automatically be registered on a KeywordRecognizer, and the recognizer will be started (or not) based on your Recognizer Start setting.

#### ManualCameraControl.unity

This scene shows how to manually control the camera.  The script is on the main camera of the scene.  When preview mode in Unity is activated, the user can move around the scene using WASD and look around using right-mouse-button + mouse. 

#### MicrophoneStream.unity
Example usage of MicStream.cs to select and record beam-formed audio from the hololens. In editor, the script lets you choose if you want to beam-form capture on voice or on the room. When running, press 'Q' to start the stream you selected, 'W' will stop the stream, 'A' starts recording a wav file, and 'S' stops the recording, saves it to your Music library, and prints the full path of the audio clip.

#### MotionControllerTest.unity
This scene shows how to render motion controllers in your app. It also contains a debug panel to help diagnose the state of a connected controller.

#### SelectedObjectKeywords.unity
Example on how to send keyword messages to currently selected dynamically instantiated object.
Gazing on an object and saying "Select Object" will persistently select that object for interaction with voice commands,
after which the user can also adjust object size with "Make Smaller" and "Make Bigger" voice commands and finally clear
currently selected object by saying "Clear Selection".

#### OverrideFocusedObjectTest.unity
Test scene shows you in a simple way, how to route input to an object not being gazed/focused at.
Useful for scenarios like placing head locked content or clicking around to create objects.

#### SpeechInputSource.unity

Shows how to use the SpeechInputSource.cs script to add keywords to your scene.

1. Select whether you want the recognizer to start automatically or when you manually start it.
2. Specify the number of keywords you want.
3. Type the word or phrase you'd like to register as the keyword and, if you want, set a key code to use in the Editor. You can also use an attached microphone with the Editor.
4. Attach a script that implements ISpeechHandler.cs to the object in the scene that will require the gaze focus to execute the command. You should register this script with the InputManager.cs as a global listener to handle keywords that don't require a focused object.

When you start the scene, your keywords will automatically be registered on a KeywordRecognizer, and the recognizer will be started (or not) based on your Recognizer Start setting.

#### 

---
##### [Go back up to the table of contents](#table-of-contents)
##### [Go back to the main page.](../../../README.md)
---<|MERGE_RESOLUTION|>--- conflicted
+++ resolved
@@ -150,7 +150,6 @@
 ##### SpriteCursor.cs
 Cursor whose states are represented by colored sprites.
 
-<<<<<<< HEAD
 #### Focus
 With Windows Mixed Reality enabled devices and motion controllers, you can have different ways of representing the user's attention aka pointing.
 You can use the conventional **'gaze and commit'** style interactions.
@@ -182,7 +181,7 @@
 ##### SimpleSinglePointerSelector
 Script shows how to create your own 'point and commit' style pointer which can steal cursor focus using a pointing ray supported motion controller.
 This class uses the InputSourcePointer to define the rules of stealing focus when a pointing ray is detected with a motion controller that supports pointing.
-=======
+
 #### GamePad
 
 ##### XboxControllerData.cs
@@ -193,7 +192,6 @@
 
 ##### XboxControllerMappingTypes.cs
 Controller axis and button types.
->>>>>>> 1bcd8e6b
 
 #### Gaze
 
@@ -213,16 +211,12 @@
 
 - **StoredStabilitySamples** Number of samples that you want to iterate on.  A larger number will be more stable.
 
-<<<<<<< HEAD
 ##### MixedRealityTeleport.cs
 This script teleports the user to the location being gazed at when Y was pressed on a Gamepad.
 You must have an Xbox gamepad attached to use this script. It also works in the Unity editor.
 
 #### InputEventData
-=======
-#### InputEventData
-
->>>>>>> 1bcd8e6b
+
 ##### BaseInputEventData.cs
 Base class for all input event data. An input event data is what is sent as a parameter to all input events.
 
@@ -236,28 +230,20 @@
 Event data for an event coming from the hold gesture.
 
 ##### InputClickedEventData.cs
-<<<<<<< HEAD
 Event data for an event that represents a click, including the number of taps.
-=======
-Event data for a simple tap / click.
->>>>>>> 1bcd8e6b
 
 ##### InputEventData.cs
 Event data for an event that represents an input interaction such as a tap / click.
 
-<<<<<<< HEAD
 ##### InputXYEventData.cs
 Event data for an event that represents changes in the X-axis and Y-axis for a thumbstick or touchpad.
 
-=======
->>>>>>> 1bcd8e6b
 ##### ManipulationEventData.cs
 Event data for an event coming from the manipulation gesture.
 
 ##### NavigationEventData.cs
 Event data for an event coming from the navigation gesture.
 
-<<<<<<< HEAD
 ##### PointerSpecificEventData.cs
 Event data for an event that represents a pointer entering or exiting focus on an object.
 
@@ -276,27 +262,19 @@
 ##### TriggerEventData.cs
 Event data for an event that represents the amount of depression of a trigger.
 
-#### InputEvents
+##### XboxControllerEventData.cs
+Event data for an event coming from an Xbox controller source.
+
+#### InputHandlers
+
 ##### IControllerInputHandler.cs
 Interface that a game object can implement to react to a controller's trigger value changing or touchpad/thumbstick XY changing.
 
 ##### IControllerTouchpadHandler.cs
 Interface that a game object can implement to react to a controller's touchpad being touched or released.
-=======
-##### SourceStateEventData.cs
-Event data for an event that represents an input source being detected or lost.
-
-##### SpeechEventData.cs
-Event data for an event coming from the speech keyword source.
-
-##### XboxControllerEventData.cs
-Event data for an event coming from an Xbox controller source.
-
-#### InputHandlers
 
 ##### IDictationHandler.cs
 Interface that a game object can implement to react to dictations.
->>>>>>> 1bcd8e6b
 
 ##### IFocusable.cs
 Interface that a game object can implement to react to focus enter/exit.
@@ -308,11 +286,7 @@
 Interface that a game object can implement to react to hold gestures.
 
 ##### IInputClickHandler.cs
-<<<<<<< HEAD
-Interface that a game object can implement to react a click from an input source.
-=======
 Interface that a game object can implement to react to taps / clicks.
->>>>>>> 1bcd8e6b
 
 ##### IInputHandler.cs
 Interface that a game object can implement to react to an input button being pressed or released.
@@ -326,34 +300,27 @@
 ##### IPointerSpecificFocusable.cs
 Interface that a game object can implement to react to a specific pointer's focus enter/exit.
 
-<<<<<<< HEAD
+
+##### ISourcePositionHandler.cs
+Interface that a game object can implement to react to a source's position changing.
+
 ##### ISourceRotationHandler.cs
 Interface that a game object can implement to react to a source's rotation changing.
 
-##### ISourcePositionHandler.cs
-Interface that a game object can implement to react to a source's position changing.
 
 ##### ISourceStateHandler.cs
 Interface that a game object can implement to react to source state changes, such as when an input source is detected or lost.
 
 ##### ISpeechHandler.cs
 Interface that a game object can implement to react to a keyword being recognized.
-=======
-##### ISpeechHandler.cs
-Interface that a game object can implement to react to speech keywords.
 
 ##### IXboxControllerHandler.cs
 Interface that a game object can implement to react to Xbox Controller events.
->>>>>>> 1bcd8e6b
 
 #### InputSources
 ##### BaseInputSource.cs
 Abstract base class for an input source that implements IInputSource. Defines the various abstract functions that any input source needs to implement, and provides some default implementations.
 
-<<<<<<< HEAD
-##### EditorInputSource.cs
-Input source for in-Editor input source information, which can be used to simulate hands and controllers in the Unity editor.
-=======
 ##### DictationInputManager.cs
 Singleton class that implements  the DictationRecognizer to convert the user's speech to text. The DictationRecognizer exposes dictation functionality and supports registering and listening for hypothesis and phrase completed events.
 
@@ -365,9 +332,8 @@
 - **AutoSilenceTimeout** : The time length in seconds before dictation recognizer session ends due to lack of audio input.
 - **RecordingTime** : Length in seconds for the manager to listen.
 
-##### EditorHandsInput.cs
-Input source for fake hands information, which can be used to simulate hands input in the Unity editor.
->>>>>>> 1bcd8e6b
+##### EditorInputSource.cs
+Input source for in-Editor input source information, which can be used to simulate hands and controllers in the Unity editor.
 
 ##### GamePadInputSource.cs
 Base class that all gamepad input sources should inherit from.
@@ -384,24 +350,9 @@
 ##### IInputSource.cs
 Interface for an input source. An input source is any input mechanism that can be used as the source of user interactions.
 
-<<<<<<< HEAD
-#### Interactions
-##### HandDraggable.cs
-Allows dragging an object in space with your hand on HoloLens. Just attach the script to a game object to make it movable.
-
-#### Microphone
-
-##### MicStream.cs
-Lets you access beam-formed microphone streams from the HoloLens to optimize voice and/or room captures, which is impossible to do with Unity's Microphone object. Takes the data and inserts it into Unity's AudioSource object for easy handling. Also lets you record indeterminate-length audio files from the Microphone to your device's Music Library, also using beam-forming.
-
-Check out Assets/HoloToolkit/Input/Tests/Scripts/MicStreamDemo.cs for an example of implementing these features, which is used in the demo scene at Assets/HoloToolkit/Input/Tests/MicrophoneStream.unity.
-=======
-##### RawInteractionSourcesInput.cs
-Input source for raw interactions sources information, which gives finer details about current source state and position than the standard GestureRecognizer.
-
 ##### SpeechInputSource.cs
 Allows you to specify keywords and keyboard shortcuts in the Unity Inspector, instead of registering them explicitly in code. Keywords are handled by scripts that implement ISpeechHandler.cs.  You can utilize keywords with the SpeechInputHandler component by assigning game objects and specifying a Unity Event trigger.
->>>>>>> 1bcd8e6b
+
 
 **IMPORTANT**: Please make sure to add the Microphone capabilities in your app, in Unity under  
 Edit -> Project Settings -> Player -> Settings for Windows Store -> Publishing Settings -> Capabilities  
@@ -428,18 +379,33 @@
 
 **Use Custom Mapping** Enables custom mapping for your controller.  Strings should match the input mapping from `Edit/Project Settings/Input`.
 
-#### Microphone
-
-##### KeyworkdAndKeyCode.cs
-Struct that facilitates the storage of keyword and keycode pairs.
-
-#### Utilities
+#### Interactions
 
 ##### HandDraggable.cs
 Allows dragging an object in space with your hand on HoloLens. Just attach the script to a game object to make it movable.
 
+#### Utilities
+
+##### HandDraggable.cs
+Allows dragging an object in space with your hand on HoloLens. Just attach the script to a game object to make it movable.
+
 ##### TapToPlace.cs
-Allows users to tap on an object to move it's position.
+Allows users to tap on an object to move its position.
+
+##### SetGlobalListener.cs
+Used to register the GameObject on the InputManager as a global listener.
+
+##### TriggerButton.cs
+Very simple class that implements basic logic for a trigger button.
+
+#### Voice
+
+**IMPORTANT**: Please make sure to add the Microphone capabilities in your app, in Unity under  
+Edit -> Project Settings -> Player -> Settings for Windows Store -> Publishing Settings -> Capabilities  
+or in your Visual Studio Package.appxmanifest capabilities.
+
+##### KeywordAndKeyCode.cs
+Struct that facilitates the storage of keyword and keycode pairs.
 
 ##### KeywordManager.cs (_Deprecated_)
 Please use SpeechInputSource and SpeechInputHandler instead.
@@ -449,25 +415,8 @@
 
 - **RecognizerStart** Set this to determine whether the keyword recognizer will start immediately or if it should wait for your code to tell it to start.
 
-<<<<<<< HEAD
-##### SpeechInputSource.cs
-Allows you to specify keywords and keyboard shortcuts in the Unity Inspector, instead of registering them explicitly in code. Keywords are handled by scripts that implement ISpeechHandler.cs. You can utilize keywords with the SpeechInputHandler component by assigning game objects and specifying a Unity Event trigger.
-
-Check out Assets/HoloToolkit/Input/Tests/Scripts/SphereKeywords.cs and Assets/HoloToolkit/Input/Tests/Scripts/SphereGlobalKeywords.cs for an example of implementing these features, which is used in the demo scene at Assets/HoloToolkit/Input/Tests/SpeechInputSource.unity.
-
-- **_KeywordsAndKeys_** Set the size as the number of keywords you'd like to listen for, then specify the keywords to complete the array.
-
-- **RecognizerStart** Set this to determine whether the keyword recognizer will start immediately or if it should wait for your code to tell it to start.
-=======
-##### SetGlobalListener.cs
-Used to register the GameObject on the InputManager as a global listener.
->>>>>>> 1bcd8e6b
-
 ##### SpeechInputHandler.cs
 Used to assign a Unity Event to a keyword stored in the SpeechInputSource component.
-
-##### TriggerButton.cs
-Very simple class that implements basic logic for a trigger button.
 
 ### [Test Prefabs](https://github.com/Microsoft/HoloToolkit-Unity/tree/master/Assets/HoloToolkit-Tests/Input/Prefabs)
 
@@ -482,6 +431,7 @@
 You can simply drop this into your scene and be able to send arbitrary messages to currently selected object.
 
 ### [Test Scripts](https://github.com/Microsoft/HoloToolkit-Unity/tree/master/Assets/HoloToolkit-Tests/Input/Scripts)
+
 #### FocusedObjectMessageSender.cs
 Sends Unity message to currently focused object.
 FocusedObjectMessageSender.SendMessageToFocusedObject needs to be registered as a response in KeywordManager
