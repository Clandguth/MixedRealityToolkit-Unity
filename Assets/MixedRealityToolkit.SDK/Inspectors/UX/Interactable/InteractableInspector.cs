--- conflicted
+++ resolved
@@ -214,95 +214,20 @@
             }
             
             SerializedProperty dimensions = serializedObject.FindProperty("Dimensions");
-<<<<<<< HEAD
-            // should be 1 or more
-            dimensions.intValue = Mathf.Clamp(dimensions.intValue, 1, 9);
-            int minDimensionValue = 3;
-
-            // user-friendly dimension settings
-            string[] EnumNames = Enum.GetNames(typeof(Interactable.SelectionTypes));
-            int selectionTypeLength = EnumNames.Length;
-            int selectionTypeIndex = Mathf.Clamp(dimensions.intValue, 1, selectionTypeLength) - 1;
-
-            Interactable.SelectionTypes selectionType = Interactable.SelectionTypes.Button;
-            position = EditorGUILayout.GetControlRect();
-            GUIContent selectionTypeLabel = new GUIContent("Selection Mode", "How the Interactable should react to input");
-            EditorGUI.BeginProperty(position, selectionTypeLabel, dimensions);
-            {
-                selectionType = (Interactable.SelectionTypes)EditorGUI.EnumPopup(position, selectionTypeLabel, (Interactable.SelectionTypes)(selectionTypeIndex));
-                selectionTypeIndex = (int)selectionType;
-
-                if (selectionTypeIndex >= minDimensionValue-1)
-                {
-                    // multi dimension mode
-                    if (dimensions.intValue < minDimensionValue)
-                    {
-                        dimensions.intValue = minDimensionValue;
-                    }
-
-                    EditorGUI.indentLevel = indentOnSectionStart + 1;
-                    position = EditorGUILayout.GetControlRect();
-                    selectionTypeLabel = new GUIContent("Dimensions", "The amount of theme layers for sequence button functionality (3-9)");
-                    dimensions.intValue = EditorGUI.IntField(position, selectionTypeLabel, dimensions.intValue);
-                }
-                else
-                {
-                    // button or toggle
-                    dimensions.intValue = selectionTypeIndex + 1;
-                }
-            }
-            EditorGUI.EndProperty();
-=======
             GUI.enabled = !isPlayMode;
             EditorGUILayout.PropertyField(dimensions, new GUIContent("Dimensions", "Toggle or sequence button levels"));
             GUI.enabled = true;
->>>>>>> 0b45ce5d
 
             if (dimensions.intValue > 1)
             {
-                // toggle or multi dimensional button
                 EditorGUI.indentLevel = indentOnSectionStart + 1;
 
                 SerializedProperty canSelect = serializedObject.FindProperty("CanSelect");
                 SerializedProperty canDeselect = serializedObject.FindProperty("CanDeselect");
-                SerializedProperty startDimensionIndex = serializedObject.FindProperty("StartDimensionIndex");
 
                 EditorGUILayout.PropertyField(canSelect, new GUIContent("Can Select", "The user can toggle this button"));
                 EditorGUILayout.PropertyField(canDeselect, new GUIContent("Can Deselect", "The user can untoggle this button, set false for a radial interaction."));
 
-                position = EditorGUILayout.GetControlRect();
-                bool appPlaying = EditorApplication.isPlaying || EditorApplication.isPaused;
-                GUIContent startDimensionLabel = new GUIContent("Start Dimension Index", "The dimension value to set on start.");
-                EditorGUI.BeginProperty(position, startDimensionLabel, startDimensionIndex);
-                {
-                    if (dimensions.intValue >= minDimensionValue)
-                    {
-                        // multi dimensions
-                        GUI.enabled = !appPlaying;
-                        EditorGUI.IntField(position, startDimensionLabel, startDimensionIndex.intValue);
-                        GUI.enabled = true;
-                    }
-                    else if (dimensions.intValue == 2)
-                    {
-                        // toggle
-                        startDimensionLabel = new GUIContent("Is Toggled", "The toggled value to set on start.");
-                        if (!appPlaying)
-                        {
-                            bool isToggled = EditorGUI.Toggle(position, startDimensionLabel, startDimensionIndex.intValue > 0);
-                            startDimensionIndex.intValue = isToggled ? 1 : 0;
-                        }
-                        else
-                        {
-                            SerializedProperty dimensionIndex = serializedObject.FindProperty("dimensionIndex");
-                            GUI.enabled = false;
-                            bool isToggled = EditorGUI.Toggle(position, startDimensionLabel, dimensionIndex.intValue > 0);
-                            GUI.enabled = true;
-                        }
-                    }
-                    
-                    startDimensionIndex.intValue = Mathf.Clamp(startDimensionIndex.intValue, 0, dimensions.intValue - 1);
-                }
-                EditorGUI.EndProperty();
                 EditorGUI.indentLevel = indentOnSectionStart;
             }
             
@@ -409,17 +334,7 @@
                     {
                         SerializedProperty themeItem = themes.GetArrayElementAtIndex(t);
                         EditorGUI.indentLevel = indentOnSectionStart + 2;
-                        string themeLabel = "Theme";
-                        if(dimensions.intValue > 1)
-                        {
-                            themeLabel = "Theme " + (t+1);
-
-                            if (dimensions.intValue == 2 && t > 0)
-                            {
-                                themeLabel += " (Toggled)";
-                            }
-                        }
-                        EditorGUILayout.PropertyField(themeItem, new GUIContent(themeLabel, "Theme properties for interaction feedback"));
+                        EditorGUILayout.PropertyField(themeItem, new GUIContent("Theme", "Theme properties for interaction feedback"));
 
                         if (themeItem.objectReferenceValue != null && gameObject.objectReferenceValue)
                         {
