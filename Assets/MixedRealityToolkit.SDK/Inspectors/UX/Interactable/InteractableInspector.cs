--- conflicted
+++ resolved
@@ -1,7 +1,6 @@
 // Copyright (c) Microsoft Corporation. All rights reserved.
 // Licensed under the MIT License. See LICENSE in the project root for license information.
 
-using Microsoft.MixedReality.Toolkit.Input;
 using Microsoft.MixedReality.Toolkit.Utilities.Editor;
 using System;
 using System.Collections.Generic;
@@ -26,7 +25,6 @@
         protected string[] shaderOptions;
 
         protected string[] actionOptions = null;
-        protected string[] speechKeywords = null;
 
         protected static bool ProfilesSetup = false;
 
@@ -67,11 +65,6 @@
         public sealed override void OnInspectorGUI()
         {
             if (actionOptions == null && !Interactable.TryGetInputActions(out actionOptions))
-            {
-                EditorGUILayout.HelpBox("Mixed Reality Toolkit is missing, configure it by invoking the 'Mixed Reality Toolkit > Add to Scene and Configure...' menu", MessageType.Error);
-            }
-
-            if (speechKeywords ==  null && !TryGetSpeechKeywords(out speechKeywords))
             {
                 EditorGUILayout.HelpBox("Mixed Reality Toolkit is missing, configure it by invoking the 'Mixed Reality Toolkit > Add to Scene and Configure...' menu", MessageType.Error);
             }
@@ -167,43 +160,11 @@
 
             }
 
-<<<<<<< HEAD
-            EditorGUI.indentLevel = indentOnSectionStart + 1;
-=======
->>>>>>> 1d4697db
             SerializedProperty isGlobal = serializedObject.FindProperty("IsGlobal");
             EditorGUILayout.PropertyField(isGlobal, new GUIContent("Is Global", "Like a modal, does not require focus"));
 
-            EditorGUI.indentLevel = indentOnSectionStart;
-
             SerializedProperty voiceCommands = serializedObject.FindProperty("VoiceCommand");
-<<<<<<< HEAD
-            
-            if(speechKeywords != null)
-            {
-                int currentIndex = KeywordLookup(voiceCommands.stringValue, speechKeywords);
-
-                Rect position = EditorGUILayout.GetControlRect();
-                GUIContent label = new GUIContent("Speech Command", "speech keyword to trigger Interactable");
-                EditorGUI.BeginProperty(position, label, voiceCommands);
-                {
-                    currentIndex = EditorGUI.Popup(position, label.text, currentIndex, speechKeywords);
-
-                    if (currentIndex > 0)
-                    {
-                        voiceCommands.stringValue = speechKeywords[currentIndex];
-                    }
-                    else
-                    {
-                        voiceCommands.stringValue = "";
-                        InspectorUIUtility.DrawNotice("Create speech commands in the MRTK/Input/Speech Commands Profile");
-                    }
-                }
-                EditorGUI.EndProperty();
-            }
-=======
             EditorGUILayout.PropertyField(voiceCommands, new GUIContent("Voice Command", "A voice command to trigger the click event"));
->>>>>>> 1d4697db
 
             // show requires gaze because voice command has a value
             if (!string.IsNullOrEmpty(voiceCommands.stringValue))
@@ -215,8 +176,6 @@
 
                 EditorGUI.indentLevel = indentOnSectionStart;
             }
-
-            EditorGUILayout.Space();
 
             SerializedProperty dimensions = serializedObject.FindProperty("Dimensions");
             EditorGUILayout.PropertyField(dimensions, new GUIContent("Dimensions", "Toggle or sequence button levels"));
@@ -719,54 +678,6 @@
             eventOptions = InteractableEvent.GetEventTypes();
         }
 
-<<<<<<< HEAD
-        protected bool TryGetSpeechKeywords(out string[] keywords)
-        {
-            List<string> keys = new List<string>();
-            
-            if (MixedRealityToolkit.Instance && (MixedRealityToolkit.Instance.ActiveProfile.IsInputSystemEnabled ||
-                MixedRealityToolkit.Instance.ActiveProfile.InputSystemProfile.SpeechCommandsProfile != null ||
-                MixedRealityToolkit.Instance.ActiveProfile.InputSystemProfile.SpeechCommandsProfile.SpeechCommands.Length > 0))
-            {
-                int keywordCount = MixedRealityToolkit.Instance.ActiveProfile.InputSystemProfile.SpeechCommandsProfile.SpeechCommands.Length;
-
-                for (var i = 0; i < keywordCount; i++)
-                {
-                    keys.Add(MixedRealityToolkit.Instance.ActiveProfile.InputSystemProfile.SpeechCommandsProfile.SpeechCommands[i].Keyword);
-                }
-
-                keys.Insert(0, "None");
-                keywords = keys.ToArray();
-
-                return true;
-            }
-            else
-            {
-                keywords = null;
-                return false;
-            }
-        }
-
-        /// <summary>
-        /// Get the index of the speech keyword array item based on it's name, pop-up field helper
-        /// </summary>
-        /// <param name="option"></param>
-        /// <param name="options"></param>
-        /// <returns></returns>
-        public int KeywordLookup(string option, string[] options)
-        {
-            // starting on 1 to skip the "None" value
-            for (int i = 1; i < options.Length; i++)
-            {
-                if (options[i] == option)
-                {
-                    return i;
-                }
-            }
-
-            return 0;
-        }
-=======
         /// <summary>
         /// Draws a popup UI with PropertyField type features.
         /// Displays prefab pending updates
@@ -784,7 +695,6 @@
             EditorGUI.EndProperty();
         }
 
->>>>>>> 1d4697db
     }
 #endif
 }