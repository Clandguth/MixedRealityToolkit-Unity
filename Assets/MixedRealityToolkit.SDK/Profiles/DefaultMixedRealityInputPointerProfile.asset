%YAML 1.1
%TAG !u! tag:unity3d.com,2011:
--- !u!114 &11400000
MonoBehaviour:
  m_ObjectHideFlags: 0
  m_CorrespondingSourceObject: {fileID: 0}
  m_PrefabInstance: {fileID: 0}
  m_PrefabAsset: {fileID: 0}
  m_GameObject: {fileID: 0}
  m_Enabled: 1
  m_EditorHideFlags: 0
  m_Script: {fileID: 11500000, guid: db393d206eab4604ab74278cb6cda355, type: 3}
  m_Name: DefaultMixedRealityInputPointerProfile
  m_EditorClassIdentifier: 
  isCustomProfile: 0
  pointingExtent: 10
  pointingRaycastLayerMasks:
  - serializedVersion: 2
    m_Bits: 4294967291
  debugDrawPointingRays: 1
  debugDrawPointingRayColors:
  - {r: 0, g: 1, b: 0, a: 1}
  gazeCursorPrefab: {fileID: 1000012072213228, guid: 5b3e2856904e43c680f84f326861032a,
    type: 3}
  gazeProviderType:
    reference: Microsoft.MixedReality.Toolkit.Input.GazeProvider, Microsoft.MixedReality.Toolkit.Services.InputSystem
  pointerOptions:
  - controllerType:
      reference: 
    handedness: 7
    pointerPrefab: {fileID: 1247086986094436, guid: d5b94136462644c9873bb3347169ae7e,
      type: 3}
  - controllerType:
      reference: 
    handedness: 3
    pointerPrefab: {fileID: 1196247974088106, guid: c4fd3c6fc7ff484eb434775066e7f327,
      type: 3}
  - controllerType:
<<<<<<< HEAD
      reference: Microsoft.MixedReality.Toolkit.UnityInput.Input.UnityTouchController,
=======
      reference: MRTKPrefix.Input.UnityInput.UnityTouchController,
>>>>>>> c56bcb93
        Microsoft.MixedReality.Toolkit
    handedness: 7
    pointerPrefab: {fileID: 1247086986094436, guid: 51e60b8742bc47640923ac9e75ea74e9,
      type: 3}
  - controllerType:
<<<<<<< HEAD
      reference: Microsoft.MixedReality.Toolkit.UnityInput.Input.MouseController,
=======
      reference: MRTKPrefix.Input.UnityInput.MouseController,
>>>>>>> c56bcb93
        Microsoft.MixedReality.Toolkit
    handedness: 7
    pointerPrefab: {fileID: 1247086986094436, guid: 31d81f88cf3f71d4b8392ded50df3f05,
      type: 3}<|MERGE_RESOLUTION|>--- conflicted
+++ resolved
@@ -36,21 +36,13 @@
     pointerPrefab: {fileID: 1196247974088106, guid: c4fd3c6fc7ff484eb434775066e7f327,
       type: 3}
   - controllerType:
-<<<<<<< HEAD
-      reference: Microsoft.MixedReality.Toolkit.UnityInput.Input.UnityTouchController,
-=======
       reference: MRTKPrefix.Input.UnityInput.UnityTouchController,
->>>>>>> c56bcb93
         Microsoft.MixedReality.Toolkit
     handedness: 7
     pointerPrefab: {fileID: 1247086986094436, guid: 51e60b8742bc47640923ac9e75ea74e9,
       type: 3}
   - controllerType:
-<<<<<<< HEAD
-      reference: Microsoft.MixedReality.Toolkit.UnityInput.Input.MouseController,
-=======
       reference: MRTKPrefix.Input.UnityInput.MouseController,
->>>>>>> c56bcb93
         Microsoft.MixedReality.Toolkit
     handedness: 7
     pointerPrefab: {fileID: 1247086986094436, guid: 31d81f88cf3f71d4b8392ded50df3f05,
