﻿// Copyright (c) Microsoft Corporation. All rights reserved.
// Licensed under the MIT License. See LICENSE in the project root for license information.

using Microsoft.MixedReality.Toolkit.Input;
using System;
using System.Collections.Generic;
using UnityEngine;
using UnityEngine.Events;
using UnityEngine.Serialization;
using UnityPhysics = UnityEngine.Physics;

namespace Microsoft.MixedReality.Toolkit.UI
{
    public class BoundingBox : MonoBehaviour,
        IMixedRealityPointerHandler,
        IMixedRealitySourceStateHandler,
        IMixedRealityFocusChangedHandler,
        IMixedRealityFocusHandler
    {
        #region Enums
        /// <summary>
        /// Enum which describes how an object's boundingbox is to be flattened.
        /// </summary>
        public enum FlattenModeType
        {
            DoNotFlatten = 0,
            /// <summary>
            /// Flatten the X axis
            /// </summary>
            FlattenX,
            /// <summary>
            /// Flatten the Y axis
            /// </summary>
            FlattenY,
            /// <summary>
            /// Flatten the Z axis
            /// </summary>
            FlattenZ,
            /// <summary>
            /// Flatten the smallest relative axis if it falls below threshold
            /// </summary>
            FlattenAuto,
        }

        /// <summary>
        /// Enum which describes whether a boundingbox handle which has been grabbed, is 
        /// a Rotation Handle (sphere) or a Scale Handle( cube)
        /// </summary>
        private enum HandleType
        {
            None = 0,
            Rotation,
            Scale
        }

        /// <summary>
        /// This enum describes which primitive type the wireframe portion of the boundingbox
        /// consists of. 
        /// </summary>
        /// <remarks>
        /// Wireframe refers to the thin linkage between the handles. When the handles are invisible
        /// the wireframe looks like an outline box around an object.
        /// </remarks> 
        public enum WireframeType
        {
            Cubic = 0,
            Cylindrical
        }

        /// <summary>
        /// This enum defines which of the axes a given rotation handle revolves about.
        /// </summary>
        private enum CardinalAxisType
        {
            X = 0,
            Y,
            Z
        }

        /// <summary>
        /// This enum is used internally to define how an object's bounds are calculated in order to fit the boundingbox
        /// to it.
        /// </summary>
        private enum BoundsCalculationMethod
        {
            Collider = 0,
            Colliders,
            Renderers,
            MeshFilters
        }
        public enum BoundingBoxActivationType
        {
            ActivateOnStart = 0,
            ActivateByProximity,
            ActivateByPointer,
            ActivateByProximityAndPointer,
            ActivateManually
        }

        /// <summary>
        /// This enum defines the type of collider in use when a rotation handle prefab is provided.
        /// </summary>
        public enum RotationHandlePrefabCollider
        {
            Sphere,
            Box
        }

        #endregion Enums

        #region Serialized Fields and Properties
        [SerializeField]
        [Tooltip("The object that the bounding box rig will be modifying.")]
        private GameObject targetObject;

        [Tooltip("For complex objects, automatic bounds calculation may not behave as expected. Use an existing Box Collider (even on a child object) to manually determine bounds of Bounding Box.")]
        [SerializeField]
        [FormerlySerializedAs("BoxColliderToUse")]
        private BoxCollider boundsOverride = null;
        public BoxCollider BoundsOverride
        {
            get { return boundsOverride; }
            set 
            {
                if (boundsOverride != value)
                {
                    boundsOverride = value;
                    
                    if (boundsOverride == null)
                    {
                        prevBoundsOverride = new Bounds();
                    }
                    CreateRig();
                }
            }
        }

        [Header("Behavior")]
        [SerializeField]
        private BoundingBoxActivationType activation = BoundingBoxActivationType.ActivateManually;
        public BoundingBoxActivationType BoundingBoxActivation
        {
            get { return activation; }
            set
            {
                if (activation != value)
                {
                    activation = value;
                    ResetHandleVisibility();
                }
            }
        }

        [SerializeField]
        [Tooltip("Maximum scaling allowed relative to the initial size")]
        private float scaleMaximum = 2.0f;
        [SerializeField]
        [Tooltip("Minimum scaling allowed relative to the initial size")]
        private float scaleMinimum = 0.2f;

        /// <summary>
        /// Public property for the scale maximum, in the target's local scale.
        /// Set this value with SetScaleLimits.
        /// </summary>
        public float ScaleMaximum
        {
            get
            {
                return maximumScale != null ? maximumScale.x : scaleMaximum;
            }
        }

        /// <summary>
        /// Public property for the scale minimum, in the target's local scale.
        /// Set this value with SetScaleLimits.
        /// </summary>
        public float ScaleMinimum
        {
            get
            {
                return minimumScale != null ? minimumScale.x : scaleMinimum;
            }
        }

        [Header("Box Display")]
        [SerializeField]
        [Tooltip("Flatten bounds in the specified axis or flatten the smallest one if 'auto' is selected")]
        private FlattenModeType flattenAxis = FlattenModeType.DoNotFlatten;
        public FlattenModeType FlattenAxis
        {
            get { return flattenAxis; }
            set
            {
                if (flattenAxis != value)
                {
                    flattenAxis = value;
                    CreateRig();
                }
            }
        }
        [SerializeField]
        [FormerlySerializedAs("wireframePadding")]
        [Tooltip("Extra padding added to the actual Target bounds")]
        private Vector3 boxPadding = Vector3.zero;
        public Vector3 BoxPadding
        {
            get { return boxPadding; }
            set
            {
                if (Vector3.Distance(boxPadding, value) > float.Epsilon)
                {
                    boxPadding = value;
                    CreateRig();
                }
            }
        }
        [SerializeField]
        [Tooltip("Material used to display the bounding box. If set to null no bounding box will be displayed")]
        private Material boxMaterial = null;
        public Material BoxMaterial
        {
            get { return boxMaterial; }
            set
            {
                if (boxMaterial != value)
                {
                    boxMaterial = value;
                    CreateRig();
                }
            }
        }

        public List<GameObject> GetCorner(int v)
        {
            throw new NotImplementedException();
        }

        [SerializeField]
        [Tooltip("Material used to display the bounding box when grabbed. If set to null no change will occur when grabbed.")]
        private Material boxGrabbedMaterial = null;

        public Material BoxGrabbedMaterial
        {
            get { return boxGrabbedMaterial; }
            set
            {
                if (boxGrabbedMaterial != value)
                {
                    boxGrabbedMaterial = value;
                    CreateRig();
                }
            }
        }

        [SerializeField]
        [Tooltip("Show a wireframe around the bounding box when checked. Wireframe parameters below have no effect unless this is checked")]
        private bool showWireframe = true;

        public bool ShowWireFrame
        {
            get { return showWireframe; }
            set
            {
                if (showWireframe != value)
                {
                    showWireframe = value;
                    CreateRig();
                }
            }
        }

        [SerializeField]
        [Tooltip("Shape used for wireframe display")]
        private WireframeType wireframeShape = WireframeType.Cubic;
        public WireframeType WireframeShape
        {
            get { return wireframeShape; }
            set
            {
                if (wireframeShape != value)
                {
                    wireframeShape = value;
                    CreateRig();
                }
            }
        }

        [SerializeField]
        [Tooltip("Material used for wireframe display")]
        private Material wireframeMaterial;
        public Material WireframeMaterial
        {
            get { return wireframeMaterial; }
            set
            {
                if (wireframeMaterial != value)
                {
                    wireframeMaterial = value;
                    CreateRig();
                }
            }
        }

        [SerializeField]
        [FormerlySerializedAs("linkRadius")]
        [Tooltip("Radius for wireframe edges")]
        private float wireframeEdgeRadius = 0.005f;
        public float WireframeEdgeRadius
        {
            get { return wireframeEdgeRadius; }
            set
            {
                if (wireframeEdgeRadius != value)
                {
                    wireframeEdgeRadius = value;
                    CreateRig();
                }
            }
        }
        [Header("Handles")]
        [SerializeField]
        [Tooltip("Material applied to handles when they are not in a grabbed state")]
        private Material handleMaterial;
        public Material HandleMaterial
        {
            get { return handleMaterial; }
            set
            {
                if (handleMaterial != value)
                {
                    handleMaterial = value;
                    CreateRig();
                }
            }
        }

        [SerializeField]
        [Tooltip("Material applied to handles while they are a grabbed")]
        private Material handleGrabbedMaterial;

        public Material HandleGrabbedMaterial
        {
            get { return handleGrabbedMaterial; }
            set
            {
                if (handleGrabbedMaterial != value)
                {
                    handleGrabbedMaterial = value;
                    CreateRig();
                }
            }
        }

        [SerializeField]
        [Tooltip("Prefab used to display scale handles in corners. If not set, boxes will be displayed instead")]
        GameObject scaleHandlePrefab = null;

        public GameObject ScaleHandlePrefab
        {
            get { return scaleHandlePrefab; }
            set
            {
                if (scaleHandlePrefab != value)
                {
                    scaleHandlePrefab = value;
                    CreateRig();
                }
            }
        }

        [SerializeField]
        [Tooltip("Prefab used to display scale handles in corners for 2D slate. If not set, boxes will be displayed instead")]
        GameObject scaleHandleSlatePrefab = null;

        public GameObject ScaleHandleSlatePrefab
        {
            get { return scaleHandleSlatePrefab; }
            set
            {
                if (scaleHandleSlatePrefab != value)
                {
                    scaleHandleSlatePrefab = value;
                    CreateRig();
                }
            }
        }

        [SerializeField]
        [FormerlySerializedAs("cornerRadius")]
        [Tooltip("Size of the cube collidable used in scale handles")]
        private float scaleHandleSize = 0.03f;

        public float ScaleHandleSize
        {
            get { return scaleHandleSize; }
            set
            {
                if (scaleHandleSize != value)
                {
                    scaleHandleSize = value;
                    CreateRig();
                }
            }
        }

        [SerializeField]
        [Tooltip("Prefab used to display rotation handles in the midpoint of each edge. Aligns the Y axis of the prefab with the pivot axis, and the X and Z axes pointing outward. If not set, spheres will be displayed instead")]
        GameObject rotationHandlePrefab = null;
        public GameObject RotationHandleSlatePrefab
        {
            get { return rotationHandlePrefab; }
            set
            {
                if (rotationHandlePrefab != value)
                {
                    rotationHandlePrefab = value;
                    CreateRig();
                }
            }
        }
        [SerializeField]
        [FormerlySerializedAs("ballRadius")]
        [Tooltip("Radius of the sphere collidable used in rotation handles")]
        private float rotationHandleDiameter = 0.035f;
        public float RotationHandleDiameter
        {
            get { return rotationHandleDiameter; }
            set
            {
                if (rotationHandleDiameter != value)
                {
                    rotationHandleDiameter = value;
                    CreateRig();
                }
            }
        }

        [SerializeField]
        [Tooltip("Only used if rotationHandlePrefab is specified. Determines the type of collider that will surround the rotation handle prefab.")]
        private RotationHandlePrefabCollider rotationHandlePrefabColliderType = RotationHandlePrefabCollider.Sphere;
        public RotationHandlePrefabCollider RotationHandlePrefabColliderType
        {
            get
            {
                return rotationHandlePrefabColliderType;
            }
            set
            {
                if (rotationHandlePrefabColliderType != value)
                {
                    rotationHandlePrefabColliderType = value;
                    CreateRig();
                }
            }
        }

        [SerializeField]
        [Tooltip("Check to show scale handles")]
        private bool showScaleHandles = true;

        /// <summary>
        /// Public property to Set the visibility of the corner cube Scaling handles.
        /// This property can be set independent of the Rotate handles.
        /// </summary>
        public bool ShowScaleHandles
        {
            get
            {
                return showScaleHandles;
            }
            set
            {
                if (showScaleHandles != value)
                {
                    showScaleHandles = value;
                    ResetHandleVisibility();
                }
            }
        }

        [SerializeField]
        [Tooltip("Check to show rotation handles for the X axis")]
        private bool showRotationHandleForX = true;
        public bool ShowRotationHandleForX
        {
            get
            {
                return showRotationHandleForX;
            }
            set
            {
                if (showRotationHandleForX != value)
                {
                    showRotationHandleForX = value;
                    ResetHandleVisibility();
                }
            }
        }

        [SerializeField]
        [Tooltip("Check to show rotation handles for the Y axis")]
        private bool showRotationHandleForY = true;
        public bool ShowRotationHandleForY
        {
            get
            {
                return showRotationHandleForY;
            }
            set
            {
                if (showRotationHandleForY != value)
                {
                    showRotationHandleForY = value;
                    ResetHandleVisibility();
                }
            }
        }

        [SerializeField]
        [Tooltip("Check to show rotation handles for the Z axis")]
        private bool showRotationHandleForZ = true;
        public bool ShowRotationHandleForZ
        {
            get
            {
                return showRotationHandleForZ;
            }
            set
            {
                if (showRotationHandleForZ != value)
                {
                    showRotationHandleForZ = value;
                    ResetHandleVisibility();
                }
            }
        }

        [SerializeField]
        [Tooltip("Check to draw a tether point from the handles to the hand when manipulating.")]
        private bool drawTetherWhenManipulating = true;

        public bool DrawTetherWhenManipulating
        {
            get { return drawTetherWhenManipulating; }
            set { drawTetherWhenManipulating = value; }
        }

        [Header("Debug")]
        [Tooltip("Debug only. Component used to display debug messages")]
        public TextMesh debugText;

        [SerializeField]
        private bool hideElementsInInspector = true;
        public bool HideElementsInInspector
        {
            get { return hideElementsInInspector; }
            set
            {
                if (hideElementsInInspector != value)
                {
                    hideElementsInInspector = value;
                    UpdateRigVisibilityInInspector();
                }
            }
        }

        private void UpdateRigVisibilityInInspector()
        {
            HideFlags desiredFlags = hideElementsInInspector ? HideFlags.HideInHierarchy | HideFlags.HideInInspector : HideFlags.None;
            if (corners != null)
            {
                foreach (var cube in corners)
                {
                    cube.hideFlags = desiredFlags;
                }
            }

            if (boxDisplay != null)
            {
                boxDisplay.hideFlags = desiredFlags;
            }

            if (rigRoot != null)
            {
                rigRoot.hideFlags = desiredFlags;
            }

            if (links != null)
            {
                foreach (var link in links)
                {
                    link.hideFlags = desiredFlags;
                }
            }
        }

        [Header("Events")]
        public UnityEvent RotateStarted = new UnityEvent();
        public UnityEvent RotateStopped = new UnityEvent();
        public UnityEvent ScaleStarted = new UnityEvent();
        public UnityEvent ScaleStopped = new UnityEvent();
        #endregion Serialized Fields

        #region Private Fields

        // Whether we should be displaying just the wireframe (if enabled) or the handles too
        private bool wireframeOnly = false;

        // Pointer that is being used to manipulate the bounding box
        private IMixedRealityPointer currentPointer;

        private Transform rigRoot;

        // Game object used to display the bounding box. Parented to the rig root
        private GameObject boxDisplay;

        private BoxCollider cachedTargetCollider;
        private Vector3[] boundsCorners;

        // Half the size of the current bounds
        private Vector3 currentBoundsExtents;

        private BoundsCalculationMethod boundsMethod;

        private List<IMixedRealityInputSource> touchingSources = new List<IMixedRealityInputSource>();
        private List<Transform> links;
        private List<Transform> corners;
        private List<Transform> balls;
        private List<Renderer> linkRenderers;
        private List<IMixedRealityController> sourcesDetected;
        private Vector3[] edgeCenters;

        // Current axis of rotation about the center of the rig root
        private Vector3 currentRotationAxis;

        // Scale of the target at the beginning of the current manipulation
        private Vector3 initialScaleOnGrabStart;
        // Position of the target at the beginning of the current manipulation
        private Vector3 initialPositionOnGrabStart;
        // Point that was initially grabbed in OnPointerDown()
        private Vector3 initialGrabPoint;
        // Current position of the grab point
        private Vector3 currentGrabPoint;


        // Scale of the target at startup (in Start())
        private Vector3 initialScaleAtStart;
        private Vector3 maximumScale;
        private Vector3 minimumScale;


        // Grab point position in pointer space. Used to calculate the current grab point from the current pointer pose.
        private Vector3 grabPointInPointer;

        private CardinalAxisType[] edgeAxes;
        private int[] flattenedHandles;

        // Corner opposite to the grabbed one. Scaling will be relative to it.
        private Vector3 oppositeCorner;

        // Direction of the diagonal from the opposite corner to the grabbed one.
        private Vector3 diagonalDir;

        private HandleType currentHandleType;

        // The size, position of boundsOverride object in the previous frame
        // Used to determine if boundsOverride size has changed.
        private Bounds prevBoundsOverride = new Bounds();

<<<<<<< HEAD
        // This is the local scale on the corner visual (both for default cubes and prefab)
        // that needs to be used to ensure that corner always matched scaleHandleSize
        // Gets updated whenever CreateRig() or AddCorners() is called
        private float cornerVisualScaleToMatchHandleSize = 1f;

=======
        // True if this game object is a child of the Target one
        private bool isChildOfTarget = false;
        private static readonly string rigRootName = "rigRoot";

        #endregion

        #region public Properties
>>>>>>> 163b8170
        // TODO Review this, it feels like we should be using Behaviour.enabled instead.
        private bool active = false;
        public bool Active
        {
            get
            {
                return active;
            }
            set
            {
                if (active != value)
                {
                    active = value;
                    rigRoot?.gameObject.SetActive(value);
                    ResetHandleVisibility();
                }
            }
        }

        public GameObject Target
        {
            get
            {
                if (targetObject == null)
                {
                    targetObject = gameObject;
                }

                return targetObject;
            }
        }

        public BoxCollider TargetBounds
        {
            get { return cachedTargetCollider; }
        }

        /// <summary>
        /// Returns list of transforms pointing to the scale handles of the bounding box.
        /// </summary>
        public IReadOnlyList<Transform> ScaleCorners
        {
            get { return corners; }
        }

        /// <summary>
        /// Returns list of transforms pointing to the rotation handles of the bounding box.
        /// </summary>
        public IReadOnlyList<Transform> RotateMidpoints
        {
            get { return balls; }
        }
        #endregion Public Properties

        #region Public Methods

        /// <summary>
        /// Allows to manually enable wire (edge) highlighting (edges) of the bounding box.
        /// This is useful if connected to the Manipulation events of a
        /// <see cref="Microsoft.MixedReality.Toolkit.UI.ManipulationHandler"/> 
        /// when used in conjunction with this MonoBehavior.
        /// </summary>
        public void HighlightWires()
        {
            SetHighlighted(null);
        }

        public void UnhighlightWires()
        {
            ResetHandleVisibility();
        }

        /// <summary>
        /// Sets the minimum/maximum scale for the bounding box at runtime.
        /// </summary>
        /// <param name="min">Minimum scale</param>
        /// <param name="max">Maximum scale</param>
        /// <param name="relativeToInitialState">If true the values will be multiplied by scale of target at startup. If false they will be in absolute local scale.</param>
        public void SetScaleLimits(float min, float max, bool relativeToInitialState = true)
        {
            scaleMaximum = max;
            scaleMinimum = min;

            // Update the absolute min/max
            var target = Target;
            if (target != null)
            {
                if (relativeToInitialState)
                {
                    maximumScale = initialScaleAtStart * scaleMaximum;
                    minimumScale = initialScaleAtStart * scaleMinimum;
                }
                else
                {
                    maximumScale = new Vector3(scaleMaximum, scaleMaximum, scaleMaximum);
                    minimumScale = new Vector3(scaleMinimum, scaleMinimum, scaleMinimum);
                }
            }
        }

        /// <summary>
        /// Destroys and re-creates the rig around the bounding box
        /// </summary>
        public void CreateRig()
        {
            DestroyRig();
            SetMaterials();
            InitializeDataStructures();
            SetBoundingBoxCollider();
            UpdateBounds();
            AddCorners();
            AddLinks();
            AddBoxDisplay();
            UpdateRigHandles();
            Flatten();
            ResetHandleVisibility();
            rigRoot.gameObject.SetActive(active);
            UpdateRigVisibilityInInspector();
        }

        #endregion

        #region MonoBehaviour Methods
        private void Start()
        {
            CreateRig();
            CaptureInitialState();

            if (activation == BoundingBoxActivationType.ActivateByProximityAndPointer ||
                activation == BoundingBoxActivationType.ActivateByProximity ||
                activation == BoundingBoxActivationType.ActivateByPointer)
            {
                wireframeOnly = true;
                Active = true;
            }
            else if (activation == BoundingBoxActivationType.ActivateOnStart)
            {
                Active = true;
            }
        }

        private void Update()
        {
            if (currentPointer != null)
            {
                TransformTarget();
                UpdateBounds();
                UpdateRigHandles();
            }
            else if (!isChildOfTarget && Target.transform.hasChanged)
            {
                UpdateBounds();
                UpdateRigHandles();
                Target.transform.hasChanged = false;
            }
            else if (boundsOverride != null && HasBoundsOverrideChanged())
            {
                UpdateBounds();
                UpdateRigHandles();
            }
        }

        /// <summary>
        /// Assumes that boundsOverride is not null
        /// Returns true if the size / location of boundsOverride has changed.
        /// If boundsOverride gets set to null, rig is re-created in BoundsOverride
        /// property setter.
        /// </summary>
        private bool HasBoundsOverrideChanged()
        {
            Debug.Assert(boundsOverride != null, "HasBoundsOverrideChanged called but boundsOverride is null");
            Bounds curBounds = boundsOverride.bounds;
            bool result = curBounds != prevBoundsOverride;
            prevBoundsOverride = curBounds;
            return result;
        }
        #endregion MonoBehaviour Methods

        #region Private Methods

        private void DestroyRig()
        {
            if (boundsOverride == null)
            {
                Destroy(cachedTargetCollider);
            }
            else
            {
                boundsOverride.size -= boxPadding;

                if (cachedTargetCollider != null)
                {
                    if (cachedTargetCollider.gameObject.GetComponent<NearInteractionGrabbable>())
                    {
                        Destroy(cachedTargetCollider.gameObject.GetComponent<NearInteractionGrabbable>());
                    }
                }
            }

            if (balls != null)
            {
                foreach (Transform transform in balls)
                {
                    Destroy(transform.gameObject);
                }
                balls.Clear();
                balls = null;
            }

            if (links != null)
            {
                foreach (Transform transform in links)
                {
                    Destroy(transform.gameObject);
                }
                links.Clear();
                links = null;
            }

            if (corners != null)
            {
                foreach (Transform transform in corners)
                {
                    Destroy(transform.gameObject);
                }
                corners.Clear();
                corners = null;
            }

            if (rigRoot != null)
            {
                Destroy(rigRoot.gameObject);
                rigRoot = null;
            }
        }

        private void TransformTarget()
        {
            if (currentHandleType != HandleType.None)
            {
                Vector3 prevGrabPoint = currentGrabPoint;
                currentGrabPoint = (currentPointer.Rotation * grabPointInPointer) + currentPointer.Position;

                if (currentHandleType == HandleType.Rotation)
                {
                    Vector3 prevDir = Vector3.ProjectOnPlane(prevGrabPoint - rigRoot.transform.position, currentRotationAxis).normalized;
                    Vector3 currentDir = Vector3.ProjectOnPlane(currentGrabPoint - rigRoot.transform.position, currentRotationAxis).normalized;
                    Quaternion q = Quaternion.FromToRotation(prevDir, currentDir);
                    Vector3 axis;
                    float angle;
                    q.ToAngleAxis(out angle, out axis);
                    Target.transform.RotateAround(rigRoot.transform.position, axis, angle);
                }
                else if (currentHandleType == HandleType.Scale)
                {
                    float initialDist = Vector3.Dot(initialGrabPoint - oppositeCorner, diagonalDir);
                    float currentDist = Vector3.Dot(currentGrabPoint - oppositeCorner, diagonalDir);
                    float scaleFactor = 1 + (currentDist - initialDist) / initialDist;

                    Vector3 newScale = initialScaleOnGrabStart * scaleFactor;
                    Vector3 clampedScale = ClampScale(newScale);
                    if (clampedScale != newScale)
                    {
                        scaleFactor = clampedScale[0] / initialScaleOnGrabStart[0];
                    }

                    Target.transform.localScale = clampedScale;
                    Target.transform.position = initialPositionOnGrabStart * scaleFactor + (1 - scaleFactor) * oppositeCorner;
                }
            }
        }

        private Vector3 GetRotationAxis(Transform handle)
        {
            for (int i = 0; i < balls.Count; ++i)
            {
                if (handle == balls[i])
                {
                    if (edgeAxes[i] == CardinalAxisType.X)
                    {
                        return rigRoot.transform.right;
                    }
                    else if (edgeAxes[i] == CardinalAxisType.Y)
                    {
                        return rigRoot.transform.up;
                    }
                    else
                    {
                        return rigRoot.transform.forward;
                    }
                }
            }

            return Vector3.zero;
        }

        private void AddCorners()
        {
            bool isFlattened = (flattenAxis != FlattenModeType.DoNotFlatten);

            // Flattened but missing custom 2D handle prefab OR Not flattened but missing custom 3D handle prefab.
            if ((isFlattened && (scaleHandleSlatePrefab == null)) || (scaleHandlePrefab == null))
            {
                // Use default HoloLens v1 cube style handles
                for (int i = 0; i < boundsCorners.Length; ++i)
                {
                    GameObject cube = GameObject.CreatePrimitive(PrimitiveType.Cube);
                    cube.name = "corner_" + i.ToString();

                    cube.transform.localScale = new Vector3(scaleHandleSize, scaleHandleSize, scaleHandleSize);
                    cornerVisualScaleToMatchHandleSize = scaleHandleSize;
                    cube.transform.position = boundsCorners[i];

                    // In order for the cube to be grabbed using near interaction we need
                    // to add NearInteractionGrabbable;
                    var g = cube.EnsureComponent<NearInteractionGrabbable>();
                    g.ShowTetherWhenManipulating = drawTetherWhenManipulating;

                    cube.transform.parent = rigRoot.transform;

                    Renderer renderer = cube.GetComponent<Renderer>();

                    BoxCollider collider = cube.GetComponent<BoxCollider>();
                    collider.size *= 1.35f;
                    corners.Add(cube.transform);

                    if (handleMaterial != null)
                    {
                        renderer.material = handleMaterial;
                    }
                }
            }
            else
            {
                // Use custom prefab for the handles
                for (int i = 0; i < boundsCorners.Length; ++i)
                {
                    GameObject corner = new GameObject();
                    corner.name = "corner_" + i.ToString();
                    corner.transform.parent = rigRoot.transform;
                    corner.transform.localPosition = boundsCorners[i];

                    BoxCollider collider = corner.AddComponent<BoxCollider>();
                    collider.size = scaleHandleSize * Vector3.one;

                    // In order for the corner to be grabbed using near interaction we need
                    // to add NearInteractionGrabbable;
                    var g = corner.EnsureComponent<NearInteractionGrabbable>();
                    g.ShowTetherWhenManipulating = drawTetherWhenManipulating;

                    GameObject visualsScale = new GameObject();
                    visualsScale.name = "visualsScale";
                    visualsScale.transform.parent = corner.transform;
                    visualsScale.transform.localPosition = Vector3.zero;

                    // Compute mirroring scale
                    {
                        Vector3 p = boundsCorners[i];
                        visualsScale.transform.localScale = new Vector3(Mathf.Sign(p[0]), Mathf.Sign(p[1]), Mathf.Sign(p[2]));
                    }

                    // Instantiate proper prefab based on isFlattened. (2D slate handle vs 3D handle)
                    GameObject cornerVisuals = Instantiate(isFlattened ? scaleHandleSlatePrefab : scaleHandlePrefab, visualsScale.transform);
                    cornerVisuals.name = "visuals";

                    // this is the size of the corner visuals
                    var cornerbounds = GetMaxBounds(cornerVisuals);
                    // we need to multiply by this amount to get to desired scale handle size
                    var invScale = scaleHandleSize / cornerbounds.size.x;
                    cornerVisuals.transform.localScale = new Vector3(invScale, invScale, invScale);
                    cornerVisualScaleToMatchHandleSize = invScale;

                    if (isFlattened)
                    {
                        // Rotate 2D slate handle asset for proper orientation
                        cornerVisuals.transform.Rotate(0, 0, -90);
                    }

                    ApplyMaterialToAllRenderers(cornerVisuals, handleMaterial);


                    corners.Add(corner.transform);
                }
            }
        }

        private Bounds GetMaxBounds(GameObject g)
        {
            var b = new Bounds();
            foreach (Renderer r in g.GetComponentsInChildren<Renderer>())
            {
                if (b.size == Vector3.zero)
                {
                    b = r.bounds;
                }
                else
                {
                    b.Encapsulate(r.bounds);
                }
            }
            return b;
        }

        private void AddLinks()
        {
            edgeCenters = new Vector3[12];

            CalculateEdgeCenters();

            edgeAxes = new CardinalAxisType[12];
            edgeAxes[0] = CardinalAxisType.X;
            edgeAxes[1] = CardinalAxisType.Y;
            edgeAxes[2] = CardinalAxisType.X;
            edgeAxes[3] = CardinalAxisType.Y;
            edgeAxes[4] = CardinalAxisType.X;
            edgeAxes[5] = CardinalAxisType.Y;
            edgeAxes[6] = CardinalAxisType.X;
            edgeAxes[7] = CardinalAxisType.Y;
            edgeAxes[8] = CardinalAxisType.Z;
            edgeAxes[9] = CardinalAxisType.Z;
            edgeAxes[10] = CardinalAxisType.Z;
            edgeAxes[11] = CardinalAxisType.Z;

            if (rotationHandlePrefab == null)
            {
                for (int i = 0; i < edgeCenters.Length; ++i)
                {
                    GameObject ball = GameObject.CreatePrimitive(PrimitiveType.Sphere);
                    ball.name = "midpoint_" + i.ToString();

                    ball.transform.localScale = new Vector3(rotationHandleDiameter, rotationHandleDiameter, rotationHandleDiameter);
                    ball.transform.position = edgeCenters[i];
                    ball.transform.parent = rigRoot.transform;

                    // In order for the ball to be grabbed using near interaction we need
                    // to add NearInteractionGrabbable;
                    var g = ball.EnsureComponent<NearInteractionGrabbable>();
                    g.ShowTetherWhenManipulating = drawTetherWhenManipulating;

                    SphereCollider collider = ball.GetComponent<SphereCollider>();
                    collider.radius *= 1.2f;
                    balls.Add(ball.transform);

                    if (handleMaterial != null)
                    {
                        Renderer renderer = ball.GetComponent<Renderer>();
                        renderer.material = handleMaterial;
                    }
                }
            }
            else
            {
                for (int i = 0; i < edgeCenters.Length; ++i)
                {
                    GameObject ball = Instantiate(rotationHandlePrefab, rigRoot.transform);
                    ball.name = "midpoint_" + i.ToString();
                    ball.transform.localPosition = edgeCenters[i];

                    if (rotationHandlePrefabColliderType == RotationHandlePrefabCollider.Sphere)
                    {
                        SphereCollider collider = ball.AddComponent<SphereCollider>();
                        collider.radius = 0.5f * rotationHandleDiameter;
                    }
                    else
                    {
                        Debug.Assert(rotationHandlePrefabColliderType == RotationHandlePrefabCollider.Box);
                        BoxCollider collider = ball.AddComponent<BoxCollider>();
                        collider.size = rotationHandleDiameter * Vector3.one;
                    }

                    // In order for the ball to be grabbed using near interaction we need
                    // to add NearInteractionGrabbable;
                    var g = ball.EnsureComponent<NearInteractionGrabbable>();
                    g.ShowTetherWhenManipulating = drawTetherWhenManipulating;

                    ApplyMaterialToAllRenderers(ball, handleMaterial);

                    balls.Add(ball.transform);
                }
            }

            // Aligns each rotation handle with the Y axis along the edge and the X and Z axis pointing
            // out from the bounding box.
            // Y axis of the prefab will point toward the positive direction of the pivot axis.
            balls[0].localRotation = Quaternion.Euler(90, 90, 0) * balls[0].localRotation;
            balls[1].localRotation = Quaternion.Euler(0, 180, 0) * balls[1].localRotation;
            balls[2].localRotation = Quaternion.Euler(0, 180, 90) * balls[2].localRotation;
            balls[3].localRotation = Quaternion.Euler(0, 90, 0) * balls[3].localRotation;
            balls[4].localRotation = Quaternion.Euler(0, 0, -90) * balls[4].localRotation;
            balls[5].localRotation = Quaternion.Euler(0, -90, 0) * balls[5].localRotation;
            balls[6].localRotation = Quaternion.Euler(-90, 0, -90) * balls[6].localRotation;
            balls[7].localRotation = Quaternion.Euler(0, 0, 0) * balls[7].localRotation;
            balls[8].localRotation = Quaternion.Euler(180, 90, 90) * balls[8].localRotation;
            balls[9].localRotation = Quaternion.Euler(90, 0, 0) * balls[9].localRotation;
            balls[10].localRotation = Quaternion.Euler(-90, -90, -90) * balls[10].localRotation;
            balls[11].localRotation = Quaternion.Euler(180, -90, -90) * balls[11].localRotation;

            if (links != null)
            {
                GameObject link;
                for (int i = 0; i < edgeCenters.Length; ++i)
                {
                    if (wireframeShape == WireframeType.Cubic)
                    {
                        link = GameObject.CreatePrimitive(PrimitiveType.Cube);
                        Destroy(link.GetComponent<BoxCollider>());
                    }
                    else
                    {
                        link = GameObject.CreatePrimitive(PrimitiveType.Cylinder);
                        Destroy(link.GetComponent<CapsuleCollider>());
                    }
                    link.name = "link_" + i.ToString();


                    Vector3 linkDimensions = GetLinkDimensions();
                    if (edgeAxes[i] == CardinalAxisType.Y)
                    {
                        link.transform.localScale = new Vector3(wireframeEdgeRadius, linkDimensions.y, wireframeEdgeRadius);
                        link.transform.Rotate(new Vector3(0.0f, 90.0f, 0.0f));
                    }
                    else if (edgeAxes[i] == CardinalAxisType.Z)
                    {
                        link.transform.localScale = new Vector3(wireframeEdgeRadius, linkDimensions.z, wireframeEdgeRadius);
                        link.transform.Rotate(new Vector3(90.0f, 0.0f, 0.0f));
                    }
                    else//X
                    {
                        link.transform.localScale = new Vector3(wireframeEdgeRadius, linkDimensions.x, wireframeEdgeRadius);
                        link.transform.Rotate(new Vector3(0.0f, 0.0f, 90.0f));
                    }

                    link.transform.position = edgeCenters[i];
                    link.transform.parent = rigRoot.transform;
                    Renderer linkRenderer = link.GetComponent<Renderer>();
                    linkRenderers.Add(linkRenderer);

                    if (wireframeMaterial != null)
                    {
                        linkRenderer.material = wireframeMaterial;
                    }

                    links.Add(link.transform);
                }
            }
        }

        private void AddBoxDisplay()
        {
            if (boxMaterial != null)
            {
                boxDisplay = GameObject.CreatePrimitive(PrimitiveType.Cube);
                Destroy(boxDisplay.GetComponent<BoxCollider>());
                boxDisplay.name = "bounding box";

                ApplyMaterialToAllRenderers(boxDisplay, boxMaterial);

                boxDisplay.transform.localScale = 2.0f * currentBoundsExtents;
                boxDisplay.transform.parent = rigRoot.transform;


            }
        }

        private void SetBoundingBoxCollider()
        {
            // Make sure that the bounds of all child objects are up to date before we compute bounds
            UnityEngine.Physics.SyncTransforms();

            //Collider.bounds is world space bounding volume.
            //Mesh.bounds is local space bounding volume
            //Renderer.bounds is the same as mesh.bounds but in world space coords

            if (boundsOverride != null)
            {
                cachedTargetCollider = boundsOverride;
                cachedTargetCollider.transform.hasChanged = true;
            }
            else
            {
                Bounds bounds = GetTargetBounds();
                cachedTargetCollider = Target.AddComponent<BoxCollider>();
                if (boundsMethod == BoundsCalculationMethod.Renderers)
                {
                    cachedTargetCollider.center = bounds.center;
                    cachedTargetCollider.size = bounds.size;
                }
                else if (boundsMethod == BoundsCalculationMethod.Colliders)
                {
                    // bounds.center is in world space, but cachedTargetCollider.center is in local space
                    cachedTargetCollider.center = Target.transform.InverseTransformPoint(bounds.center);
                    cachedTargetCollider.size = Target.transform.InverseTransformSize(bounds.size);
                }
            }

            Vector3 scale = cachedTargetCollider.transform.lossyScale;
            Vector3 invScale = new Vector3(1.0f / scale[0], 1.0f / scale[1], 1.0f / scale[2]);
            cachedTargetCollider.size += Vector3.Scale(boxPadding, invScale);

            cachedTargetCollider.EnsureComponent<NearInteractionGrabbable>();
        }

        private Bounds GetTargetBounds()
        {
            Bounds bounds = new Bounds();

            List<Transform> toExplore = new List<Transform>();
            for (int i = 0; i < Target.transform.childCount; i++)
            {
                var child = Target.transform.GetChild(i);
                if (!child.name.Equals(rigRootName))
                {
                    toExplore.Add(child);
                }
            }
            if (toExplore.Count == 0)
            {
                bounds = GetSingleObjectBounds(Target);
                boundsMethod = BoundsCalculationMethod.Collider;
                return bounds;
            }
            else
            {
                for (int i = 0; i < toExplore.Count; ++i)
                {
                    var child = toExplore[i];
                    if (bounds.size == Vector3.zero)
                    {
                        bounds = GetSingleObjectBounds(child.gameObject);
                    }
                    else
                    {
                        Bounds childBounds = GetSingleObjectBounds(child.gameObject);
                        if (childBounds.size != Vector3.zero)
                        {
                            bounds.Encapsulate(childBounds);
                        }
                    }
                }

                if (bounds.size != Vector3.zero)
                {
                    boundsMethod = BoundsCalculationMethod.Colliders;
                    return bounds;
                }
            }

            //simple case: sum of existing colliders
            Collider[] colliders = Target.GetComponentsInChildren<Collider>();
            if (colliders.Length > 0)
            {
                //Collider.bounds is in world space.
                bounds = colliders[0].bounds;
                for (int i = 0; i < colliders.Length; ++i)
                {
                    Bounds colliderBounds = colliders[i].bounds;
                    if (colliderBounds.size != Vector3.zero)
                    {
                        bounds.Encapsulate(colliderBounds);
                    }
                }
                if (bounds.size != Vector3.zero)
                {
                    boundsMethod = BoundsCalculationMethod.Colliders;
                    return bounds;
                }
            }

            //Renderer bounds is local. Requires transform to global coordinate system.
            Renderer[] childRenderers = Target.GetComponentsInChildren<Renderer>();
            if (childRenderers.Length > 0)
            {
                bounds = new Bounds();
                bounds = childRenderers[0].bounds;
                for (int i = 0; i < childRenderers.Length; ++i)
                {
                    bounds.Encapsulate(childRenderers[i].bounds);
                }

                GetCornerPositionsFromBounds(bounds, ref boundsCorners);
                for (int c = 0; c < boundsCorners.Length; ++c)
                {
                    GameObject cube = GameObject.CreatePrimitive(PrimitiveType.Cube);
                    cube.name = c.ToString();
                    cube.transform.localScale = new Vector3(0.02f, 0.02f, 0.02f);
                    cube.transform.position = boundsCorners[c];
                }

                boundsMethod = BoundsCalculationMethod.Renderers;
                return bounds;
            }

            MeshFilter[] meshFilters = Target.GetComponentsInChildren<MeshFilter>();
            if (meshFilters.Length > 0)
            {
                //Mesh.bounds is local space bounding volume
                bounds.size = meshFilters[0].mesh.bounds.size;
                bounds.center = meshFilters[0].mesh.bounds.center;
                for (int i = 0; i < meshFilters.Length; ++i)
                {
                    bounds.Encapsulate(meshFilters[i].mesh.bounds);
                }
                if (bounds.size != Vector3.zero)
                {
                    bounds.center = Target.transform.position;
                    boundsMethod = BoundsCalculationMethod.MeshFilters;
                    return bounds;
                }
            }

            BoxCollider boxCollider = Target.AddComponent<BoxCollider>();
            bounds = boxCollider.bounds;
            Destroy(boxCollider);
            boundsMethod = BoundsCalculationMethod.Collider;
            return bounds;
        }

        private Bounds GetSingleObjectBounds(GameObject gameObject)
        {
            Bounds bounds = new Bounds(Vector3.zero, Vector3.zero);
            BoxCollider boxCollider;
            boxCollider = gameObject.GetComponent<BoxCollider>();
            if (boxCollider == null)
            {
                boxCollider = gameObject.AddComponent<BoxCollider>();
                bounds = boxCollider.bounds;
                DestroyImmediate(boxCollider);
            }
            else
            {
                bounds = boxCollider.bounds;
            }

            return bounds;
        }
        private void SetMaterials()
        {
            //ensure materials
            if (wireframeMaterial == null)
            {
                float[] color = { 1.0f, 1.0f, 1.0f, 0.75f };

                Shader shader = Shader.Find("Mixed Reality Toolkit/Standard");

                wireframeMaterial = new Material(shader);
                wireframeMaterial.EnableKeyword("_InnerGlow");
                wireframeMaterial.SetColor("_Color", new Color(0.0f, 0.63f, 1.0f));
                wireframeMaterial.SetFloat("_InnerGlow", 1.0f);
                wireframeMaterial.SetFloatArray("_InnerGlowColor", color);
            }
            if (handleMaterial == null && handleMaterial != wireframeMaterial)
            {
                float[] color = { 1.0f, 1.0f, 1.0f, 0.75f };

                Shader shader = Shader.Find("Mixed Reality Toolkit/Standard");

                handleMaterial = new Material(shader);
                handleMaterial.EnableKeyword("_InnerGlow");
                handleMaterial.SetColor("_Color", new Color(0.0f, 0.63f, 1.0f));
                handleMaterial.SetFloat("_InnerGlow", 1.0f);
                handleMaterial.SetFloatArray("_InnerGlowColor", color);
            }
            if (handleGrabbedMaterial == null && handleGrabbedMaterial != handleMaterial && handleGrabbedMaterial != wireframeMaterial)
            {
                float[] color = { 1.0f, 1.0f, 1.0f, 0.75f };

                Shader shader = Shader.Find("Mixed Reality Toolkit/Standard");

                handleGrabbedMaterial = new Material(shader);
                handleGrabbedMaterial.EnableKeyword("_InnerGlow");
                handleGrabbedMaterial.SetColor("_Color", new Color(0.0f, 0.63f, 1.0f));
                handleGrabbedMaterial.SetFloat("_InnerGlow", 1.0f);
                handleGrabbedMaterial.SetFloatArray("_InnerGlowColor", color);
            }
        }
        private void InitializeDataStructures()
        {
            rigRoot = new GameObject(rigRootName).transform;
            rigRoot.parent = transform;


            boundsCorners = new Vector3[8];

            corners = new List<Transform>();
            balls = new List<Transform>();

            if (showWireframe)
            {
                links = new List<Transform>();
                linkRenderers = new List<Renderer>();
            }

            sourcesDetected = new List<IMixedRealityController>();
        }
        private void CalculateEdgeCenters()
        {
            if (boundsCorners != null && edgeCenters != null)
            {
                edgeCenters[0] = (boundsCorners[0] + boundsCorners[1]) * 0.5f;
                edgeCenters[1] = (boundsCorners[0] + boundsCorners[2]) * 0.5f;
                edgeCenters[2] = (boundsCorners[3] + boundsCorners[2]) * 0.5f;
                edgeCenters[3] = (boundsCorners[3] + boundsCorners[1]) * 0.5f;

                edgeCenters[4] = (boundsCorners[4] + boundsCorners[5]) * 0.5f;
                edgeCenters[5] = (boundsCorners[4] + boundsCorners[6]) * 0.5f;
                edgeCenters[6] = (boundsCorners[7] + boundsCorners[6]) * 0.5f;
                edgeCenters[7] = (boundsCorners[7] + boundsCorners[5]) * 0.5f;

                edgeCenters[8] = (boundsCorners[0] + boundsCorners[4]) * 0.5f;
                edgeCenters[9] = (boundsCorners[1] + boundsCorners[5]) * 0.5f;
                edgeCenters[10] = (boundsCorners[2] + boundsCorners[6]) * 0.5f;
                edgeCenters[11] = (boundsCorners[3] + boundsCorners[7]) * 0.5f;
            }
        }
        private void CaptureInitialState()
        {
            var target = Target;
            if (target != null)
            {
                initialScaleAtStart = target.transform.localScale;

                maximumScale = initialScaleAtStart * scaleMaximum;
                minimumScale = initialScaleAtStart * scaleMinimum;
                isChildOfTarget = transform.IsChildOf(target.transform);
            }
        }

        private Vector3 ClampScale(Vector3 scale)
        {
            if (Vector3.Min(maximumScale, scale) != scale)
            {
                float maxRatio = 0.0f;
                int maxIdx = -1;

                // Find out the component with the maximum ratio to its maximum allowed value
                for (int i = 0; i < 3; ++i)
                {
                    if (maximumScale[i] > 0)
                    {
                        float ratio = scale[i] / maximumScale[i];
                        if (ratio > maxRatio)
                        {
                            maxRatio = ratio;
                            maxIdx = i;
                        }
                    }
                }

                if (maxIdx != -1)
                {
                    scale /= maxRatio;
                }
            }

            if (Vector3.Max(minimumScale, scale) != scale)
            {
                float minRatio = 1.0f;
                int minIdx = -1;

                // Find out the component with the minimum ratio to its minimum allowed value
                for (int i = 0; i < 3; ++i)
                {
                    if (minimumScale[i] > 0)
                    {
                        float ratio = scale[i] / minimumScale[i];
                        if (ratio < minRatio)
                        {
                            minRatio = ratio;
                            minIdx = i;
                        }
                    }
                }

                if (minIdx != -1)
                {
                    scale /= minRatio;
                }
            }

            return scale;
        }

        private Vector3 GetLinkDimensions()
        {
            float linkLengthAdjustor = wireframeShape == WireframeType.Cubic ? 2.0f : 1.0f - (6.0f * wireframeEdgeRadius);
            return (currentBoundsExtents * linkLengthAdjustor) + new Vector3(wireframeEdgeRadius, wireframeEdgeRadius, wireframeEdgeRadius);
        }

        private bool ShouldRotateHandleBeVisible(CardinalAxisType axisType)
        {
            return
                (axisType == CardinalAxisType.X && showRotationHandleForX) ||
                (axisType == CardinalAxisType.Y && showRotationHandleForY) ||
                (axisType == CardinalAxisType.Z && showRotationHandleForZ);
        }

        private void ResetHandleVisibility()
        {
            if (currentPointer != null)
            {
                return;
            }

            bool isVisible;

            //set balls visibility
            if (balls != null)
            {
                isVisible = (active == true && wireframeOnly == false);
                for (int i = 0; i < balls.Count; ++i)
                {
                    balls[i].gameObject.SetActive(isVisible && ShouldRotateHandleBeVisible(edgeAxes[i]));
                    ApplyMaterialToAllRenderers(balls[i].gameObject, handleMaterial);
                }
            }

            //set link visibility
            if (links != null)
            {
                isVisible = active == true;
                for (int i = 0; i < linkRenderers.Count; ++i)
                {
                    if (linkRenderers[i] != null)
                    {
                        linkRenderers[i].enabled = isVisible;
                    }
                }
            }

            //set box display visibility
            if (boxDisplay != null)
            {
                boxDisplay.SetActive(active);
                ApplyMaterialToAllRenderers(boxDisplay, boxMaterial);
            }

            //set corner visibility
            if (corners != null)
            {
                isVisible = (active == true && wireframeOnly == false && showScaleHandles == true);

                for (int i = 0; i < corners.Count; ++i)
                {
                    corners[i].gameObject.SetActive(isVisible);
                    ApplyMaterialToAllRenderers(corners[i].gameObject, handleMaterial);
                }
            }

            SetHiddenHandles();
        }
        private void SetHighlighted(Transform activeHandle)
        {
            //turn off all balls
            if (balls != null)
            {
                for (int i = 0; i < balls.Count; ++i)
                {
                    if (balls[i] != activeHandle)
                    {
                        balls[i].gameObject.SetActive(false);
                    }
                    else
                    {
                        ApplyMaterialToAllRenderers(balls[i].gameObject, handleGrabbedMaterial);
                    }
                }
            }

            //turn off all corners
            if (corners != null)
            {
                for (int i = 0; i < corners.Count; ++i)
                {
                    if (corners[i] != activeHandle)
                    {
                        corners[i].gameObject.SetActive(false);
                    }
                    else
                    {
                        ApplyMaterialToAllRenderers(corners[i].gameObject, handleGrabbedMaterial);
                    }
                }
            }

            //update the box material to the grabbed material
            if (boxDisplay != null)
            {
                ApplyMaterialToAllRenderers(boxDisplay, boxGrabbedMaterial);
            }
        }

        private void UpdateBounds()
        {
            if (cachedTargetCollider != null)
            {
                // Store current rotation then zero out the rotation so that the bounds
                // are computed when the object is in its 'axis aligned orientation'.
                Quaternion currentRotation = Target.transform.rotation;
                Target.transform.rotation = Quaternion.identity;
                UnityPhysics.SyncTransforms(); // Update collider bounds

                Vector3 boundsExtents = cachedTargetCollider.bounds.extents;

                // After bounds are computed, restore rotation...
                Target.transform.rotation = currentRotation;
                UnityPhysics.SyncTransforms();

                if (boundsExtents != Vector3.zero)
                {
                    if (flattenAxis == FlattenModeType.FlattenAuto)
                    {
                        float min = Mathf.Min(boundsExtents.x, Mathf.Min(boundsExtents.y, boundsExtents.z));
                        flattenAxis = (min == boundsExtents.x) ? FlattenModeType.FlattenX :
                            ((min == boundsExtents.y) ? FlattenModeType.FlattenY : FlattenModeType.FlattenZ);
                    }

                    boundsExtents.x = (flattenAxis == FlattenModeType.FlattenX) ? 0.0f : boundsExtents.x;
                    boundsExtents.y = (flattenAxis == FlattenModeType.FlattenY) ? 0.0f : boundsExtents.y;
                    boundsExtents.z = (flattenAxis == FlattenModeType.FlattenZ) ? 0.0f : boundsExtents.z;
                    currentBoundsExtents = boundsExtents;

                    GetCornerPositionsFromBounds(new Bounds(Vector3.zero, boundsExtents * 2.0f), ref boundsCorners);
                    CalculateEdgeCenters();
                }
            }
        }

        private void UpdateRigHandles()
        {
            if (rigRoot != null && Target != null)
            {
                // We move the rigRoot to the scene root to ensure that non-uniform scaling performed
                // anywhere above the rigRoot does not impact the position of rig corners / edges
                rigRoot.parent = null;

                rigRoot.rotation = Quaternion.identity;
                rigRoot.position = Vector3.zero;

                for (int i = 0; i < corners.Count; ++i)
                {
                    corners[i].position = boundsCorners[i];
                }

                Vector3 rootScale = rigRoot.lossyScale;
                Vector3 invRootScale = new Vector3(1.0f / rootScale[0], 1.0f / rootScale[1], 1.0f / rootScale[2]);

                // Compute the local scale that produces the desired world space dimensions
                Vector3 linkDimensions = Vector3.Scale(GetLinkDimensions(), invRootScale);
                Vector3 ballDimenions = Vector3.Scale(rotationHandleDiameter * Vector3.one, invRootScale);

                Vector3 cornerDimensions = Vector3.Scale(cornerVisualScaleToMatchHandleSize * Vector3.one, invRootScale);
                for (int i = 0; i < corners.Count; i++)
                {
                    if (scaleHandlePrefab == null)
                    {
                        corners[i].localScale = cornerDimensions;
                    }
                    else
                    {
                        // If we are modifying a corner that has a prefab, it has a different structure
                        // Modify the visuals root instead.
                        corners[i].GetChild(0).GetChild(0).localScale = cornerDimensions;
                    }
                }

                for (int i = 0; i < balls.Count; i++)
                {
                    balls[i].localScale = ballDimenions;
                }

                for (int i = 0; i < edgeCenters.Length; ++i)
                {
                    balls[i].position = edgeCenters[i];

                    if (links != null)
                    {
                        links[i].position = edgeCenters[i];

                        if (edgeAxes[i] == CardinalAxisType.X)
                        {
                            links[i].localScale = new Vector3(wireframeEdgeRadius, linkDimensions.x, wireframeEdgeRadius);
                        }
                        else if (edgeAxes[i] == CardinalAxisType.Y)
                        {
                            links[i].localScale = new Vector3(wireframeEdgeRadius, linkDimensions.y, wireframeEdgeRadius);
                        }
                        else//Z
                        {
                            links[i].localScale = new Vector3(wireframeEdgeRadius, linkDimensions.z, wireframeEdgeRadius);
                        }
                    }
                }

                if (boxDisplay != null)
                {
                    // Compute the local scale that produces the desired world space size
                    boxDisplay.transform.localScale = Vector3.Scale(2.0f * currentBoundsExtents, invRootScale);
                }

                //move rig into position and rotation
                rigRoot.position = cachedTargetCollider.bounds.center;
                rigRoot.rotation = Target.transform.rotation;

                rigRoot.parent = transform;
            }
        }
        private HandleType GetHandleType(Transform handle)
        {
            for (int i = 0; i < balls.Count; ++i)
            {
                if (handle == balls[i])
                {
                    return HandleType.Rotation;
                }
            }
            for (int i = 0; i < corners.Count; ++i)
            {
                if (handle == corners[i])
                {
                    return HandleType.Scale;
                }
            }

            return HandleType.None;
        }

        private void Flatten()
        {
            if (flattenAxis == FlattenModeType.FlattenX)
            {
                flattenedHandles = new int[] { 0, 4, 2, 6 };
            }
            else if (flattenAxis == FlattenModeType.FlattenY)
            {
                flattenedHandles = new int[] { 1, 3, 5, 7 };
            }
            else if (flattenAxis == FlattenModeType.FlattenZ)
            {
                flattenedHandles = new int[] { 9, 10, 8, 11 };
            }

            if (flattenedHandles != null && linkRenderers != null)
            {
                for (int i = 0; i < flattenedHandles.Length; ++i)
                {
                    linkRenderers[flattenedHandles[i]].enabled = false;
                }
            }
        }

        private void SetHiddenHandles()
        {
            if (flattenedHandles != null)
            {
                for (int i = 0; i < flattenedHandles.Length; ++i)
                {
                    balls[flattenedHandles[i]].gameObject.SetActive(false);
                }
            }
        }

        private void GetCornerPositionsFromBounds(Bounds bounds, ref Vector3[] positions)
        {
            int numCorners = 1 << 3;
            if (positions == null || positions.Length != numCorners)
            {
                positions = new Vector3[numCorners];
            }

            // Permutate all axes using minCorner and maxCorner.
            Vector3 minCorner = bounds.center - bounds.extents;
            Vector3 maxCorner = bounds.center + bounds.extents;
            for (int c = 0; c < numCorners; c++)
            {
                positions[c] = new Vector3(
                    (c & (1 << 0)) == 0 ? minCorner[0] : maxCorner[0],
                    (c & (1 << 1)) == 0 ? minCorner[1] : maxCorner[1],
                    (c & (1 << 2)) == 0 ? minCorner[2] : maxCorner[2]);
            }
        }

        private static void ApplyMaterialToAllRenderers(GameObject root, Material material)
        {
            if (material != null)
            {
                Renderer[] renderers = root.GetComponentsInChildren<Renderer>();

                for (int i = 0; i < renderers.Length; ++i)
                {
                    renderers[i].material = material;
                }
            }
        }

        private bool DoesActivationMatchFocus(FocusEventData eventData)
        {
            switch (activation)
            {
                case BoundingBoxActivationType.ActivateOnStart:
                case BoundingBoxActivationType.ActivateManually:
                    return false;
                case BoundingBoxActivationType.ActivateByProximity:
                    return eventData.Pointer is IMixedRealityNearPointer;
                case BoundingBoxActivationType.ActivateByPointer:
                    return eventData.Pointer is IMixedRealityPointer;
                case BoundingBoxActivationType.ActivateByProximityAndPointer:
                    return true;
                default:
                    return false;
            }
        }
        #endregion Private Methods

        #region Used Event Handlers

        void IMixedRealityFocusChangedHandler.OnFocusChanged(FocusEventData eventData)
        {
            if (activation == BoundingBoxActivationType.ActivateManually || activation == BoundingBoxActivationType.ActivateOnStart)
            {
                return;
            }

            if (!DoesActivationMatchFocus(eventData))
            {
                return;
            }

            bool handInProximity = eventData.NewFocusedObject != null && eventData.NewFocusedObject.transform.IsChildOf(transform);
            if (handInProximity == wireframeOnly)
            {
                wireframeOnly = !handInProximity;
                ResetHandleVisibility();
            }
        }

        void IMixedRealityFocusHandler.OnFocusExit(FocusEventData eventData)
        {
            if (currentPointer != null && eventData.Pointer == currentPointer)
            {
                DropController();
            }
        }

        void IMixedRealityFocusHandler.OnFocusEnter(FocusEventData eventData)
        {
        }

        void IMixedRealityPointerHandler.OnPointerUp(MixedRealityPointerEventData eventData)
        {
            if (currentPointer != null && eventData.Pointer == currentPointer)
            {
                DropController();

                eventData.Use();
            }
        }

        void DropController()
        {
            HandleType lastHandleType = currentHandleType;
            currentPointer = null;
            currentHandleType = HandleType.None;
            ResetHandleVisibility();

            if (lastHandleType == HandleType.Scale)
            {
                if (debugText != null) debugText.text = "OnPointerUp:ScaleStopped";
                ScaleStopped?.Invoke();
            }
            else if (lastHandleType == HandleType.Rotation)
            {
                if (debugText != null) debugText.text = "OnPointerUp:RotateStopped";
                RotateStopped?.Invoke();
            }
        }

        void IMixedRealityPointerHandler.OnPointerDown(MixedRealityPointerEventData eventData)
        {
            if (currentPointer == null && !eventData.used)
            {
                GameObject grabbedHandle = eventData.Pointer.Result.CurrentPointerTarget;
                Transform grabbedHandleTransform = grabbedHandle.transform;
                currentHandleType = GetHandleType(grabbedHandleTransform);

                if (currentHandleType != HandleType.None)
                {
                    currentPointer = eventData.Pointer;
                    initialGrabPoint = currentPointer.Result.Details.Point;
                    currentGrabPoint = initialGrabPoint;
                    initialScaleOnGrabStart = Target.transform.localScale;
                    initialPositionOnGrabStart = Target.transform.position;
                    grabPointInPointer = Quaternion.Inverse(eventData.Pointer.Rotation) * (initialGrabPoint - currentPointer.Position);

                    SetHighlighted(grabbedHandleTransform);

                    if (currentHandleType == HandleType.Scale)
                    {
                        // Will use this to scale the target relative to the opposite corner
                        oppositeCorner = rigRoot.transform.TransformPoint(-grabbedHandle.transform.localPosition);
                        diagonalDir = (grabbedHandle.transform.position - oppositeCorner).normalized;

                        ScaleStarted?.Invoke();

                        if (debugText != null)
                        {
                            debugText.text = "OnPointerDown:ScaleStarted";
                        }
                    }
                    else if (currentHandleType == HandleType.Rotation)
                    {
                        currentRotationAxis = GetRotationAxis(grabbedHandleTransform);

                        RotateStarted?.Invoke();

                        if (debugText != null)
                        {
                            debugText.text = "OnPointerDown:RotateStarted";
                        }
                    }

                    eventData.Use();
                }
            }

            if (currentPointer != null)
            {
                // Always mark the pointer data as used to prevent any other behavior to handle pointer events
                // as long as BoundingBox manipulation is active.
                // This is due to us reacting to both "Select" and "Grip" events.
                eventData.Use();
            }
        }

        void IMixedRealityPointerHandler.OnPointerDragged(MixedRealityPointerEventData eventData) { }

        public void OnSourceDetected(SourceStateEventData eventData)
        {
            if (eventData.Controller != null)
            {
                if (sourcesDetected.Count == 0 || sourcesDetected.Contains(eventData.Controller) == false)
                {
                    sourcesDetected.Add(eventData.Controller);
                }
            }
        }

        public void OnSourceLost(SourceStateEventData eventData)
        {
            sourcesDetected.Remove(eventData.Controller);

            if (currentPointer != null && currentPointer.InputSourceParent.SourceId == eventData.SourceId)
            {
                HandleType lastHandleType = currentHandleType;

                currentPointer = null;
                currentHandleType = HandleType.None;
                ResetHandleVisibility();

                if (lastHandleType == HandleType.Scale)
                {
                    if (debugText != null) debugText.text = "OnSourceLost:ScaleStopped";
                    ScaleStopped?.Invoke();
                }
                else if (lastHandleType == HandleType.Rotation)
                {
                    if (debugText != null) debugText.text = "OnSourceLost:RotateStopped";
                    RotateStopped?.Invoke();
                }
            }
        }
        #endregion Used Event Handlers

        #region Unused Event Handlers
        void IMixedRealityPointerHandler.OnPointerClicked(MixedRealityPointerEventData eventData) { }

        void IMixedRealityFocusChangedHandler.OnBeforeFocusChange(FocusEventData eventData) { }
        #endregion Unused Event Handlers
    }
}<|MERGE_RESOLUTION|>--- conflicted
+++ resolved
@@ -667,13 +667,11 @@
         // Used to determine if boundsOverride size has changed.
         private Bounds prevBoundsOverride = new Bounds();
 
-<<<<<<< HEAD
         // This is the local scale on the corner visual (both for default cubes and prefab)
         // that needs to be used to ensure that corner always matched scaleHandleSize
         // Gets updated whenever CreateRig() or AddCorners() is called
         private float cornerVisualScaleToMatchHandleSize = 1f;
 
-=======
         // True if this game object is a child of the Target one
         private bool isChildOfTarget = false;
         private static readonly string rigRootName = "rigRoot";
@@ -681,7 +679,6 @@
         #endregion
 
         #region public Properties
->>>>>>> 163b8170
         // TODO Review this, it feels like we should be using Behaviour.enabled instead.
         private bool active = false;
         public bool Active
