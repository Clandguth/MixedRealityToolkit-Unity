﻿// Copyright (c) Microsoft Corporation. All rights reserved.
// Licensed under the MIT License. See LICENSE in the project root for license information.

using System.Collections.Generic;
using Microsoft.MixedReality.Toolkit.Physics;
using Microsoft.MixedReality.Toolkit.Utilities;
using UnityEngine;

namespace Microsoft.MixedReality.Toolkit.Input
{
    [AddComponentMenu("Scripts/MRTK/SDK/SpherePointer")]
    public class SpherePointer : BaseControllerPointer, IMixedRealityNearPointer
    {
        private SceneQueryType raycastMode = SceneQueryType.SphereOverlap;

        /// <inheritdoc />
        public override SceneQueryType SceneQueryType 
        { 
            get => raycastMode; 
            set => raycastMode = value;
        }

        [SerializeField]
        [Min(0.0f)]
        [Tooltip("Additional distance on top of sphere cast radius when pointer is considered 'near' an object and far interaction will turn off")]
        private float nearObjectMargin = 0.2f;
        /// <summary>
        /// Additional distance on top of<see cref="BaseControllerPointer.SphereCastRadius"/> when pointer is considered 'near' an object and far interaction will turn off.
        /// </summary>
        /// <remarks>
        /// This creates a dead zone in which far interaction is disabled before objects become grabbable.
        /// </remarks>
        public float NearObjectMargin => nearObjectMargin;

        /// <summary>
        /// Distance at which the pointer is considered "near" an object.
        /// </summary>
        /// <remarks>
        /// Sum of <see cref="BaseControllerPointer.SphereCastRadius"/> and <see cref="NearObjectMargin"/>. Entering the <see cref="NearObjectRadius"/> disables far interaction.
        /// </remarks>
        public float NearObjectRadius => SphereCastRadius + NearObjectMargin;

        [SerializeField]
        [Tooltip("The LayerMasks, in prioritized order, that are used to determine the grabbable objects. Remember to also add NearInteractionGrabbable! Only collidables with NearInteractionGrabbable will raise events.")]
        private LayerMask[] grabLayerMasks = { UnityEngine.Physics.DefaultRaycastLayers };
        /// <summary>
        /// The LayerMasks, in prioritized order, that are used to determine the touchable objects.
        /// </summary>
        /// <remarks>
        /// Only [NearInteractionGrabbables](xref:Microsoft.MixedReality.Toolkit.Input.NearInteractionGrabbable) in one of the LayerMasks will raise events.
        /// </remarks>
        public LayerMask[] GrabLayerMasks => grabLayerMasks;

        [SerializeField]
        [Tooltip("Specify whether queries for grabbable objects hit triggers.")]
        protected QueryTriggerInteraction triggerInteraction = QueryTriggerInteraction.UseGlobal;
        /// <summary>
        /// Specify whether queries for grabbable objects hit triggers.
        /// </summary>
        public QueryTriggerInteraction TriggerInteraction => triggerInteraction;


        [SerializeField]
        [Tooltip("Maximum number of colliders that can be detected in a scene query.")]
        [Min(1)]
        private int sceneQueryBufferSize = 64;
        /// <summary>
        /// Maximum number of colliders that can be detected in a scene query.
        /// </summary>
        public int SceneQueryBufferSize => sceneQueryBufferSize;

        [SerializeField]
        [Tooltip("Whether to ignore colliders that may be near the pointer, but not actually in the visual FOV. This can prevent accidental grabs, and will allow hand rays to turn on when you may be near a grabbable but cannot see it. Visual FOV is defined by cone centered about display center, radius equal to half display height.")]
        private bool ignoreCollidersNotInFOV = true;
        /// <summary>
        /// Whether to ignore colliders that may be near the pointer, but not actually in the visual FOV.
        /// This can prevent accidental grabs, and will allow hand rays to turn on when you may be near 
        /// a grabbable but cannot see it. Visual FOV is defined by cone centered about display center, 
        /// radius equal to half display height.
        /// </summary>
        public bool IgnoreCollidersNotInFOV
        {
            get => ignoreCollidersNotInFOV;
            set => ignoreCollidersNotInFOV = value;
        }

        private SpherePointerQueryInfo queryBufferNearObjectRadius;
        private SpherePointerQueryInfo queryBufferInteractionRadius;

        /// <summary>
        /// Test if the pointer is near any collider that's both on a grabbable layer mask, and has a NearInteractionGrabbable.
        /// Uses SphereCastRadius + NearObjectMargin to determine if near an object.
        /// </summary>
        /// <returns>True if the pointer is near any collider that's both on a grabbable layer mask, and has a NearInteractionGrabbable.</returns>
        public bool IsNearObject
        {
            get => queryBufferNearObjectRadius.ContainsGrabbable();
        }

        /// <summary>
        /// Test if the pointer is within the grabbable radius of collider that's both on a grabbable layer mask, and has a NearInteractionGrabbable.
        /// Uses SphereCastRadius to determine if near an object.
        /// Note: if focus on pointer is locked, will always return true.
        /// </summary>
        /// <returns>True if the pointer is within the grabbable radius of collider that's both on a grabbable layer mask, and has a NearInteractionGrabbable.</returns>
        public override bool IsInteractionEnabled
        {
            get
            {
                if (IsFocusLocked)
                {
                    return true;
                }
                return base.IsInteractionEnabled && queryBufferInteractionRadius.ContainsGrabbable();
            }
        }

        private void Awake()
        {
            queryBufferNearObjectRadius = new SpherePointerQueryInfo(sceneQueryBufferSize, NearObjectRadius);
            queryBufferInteractionRadius = new SpherePointerQueryInfo(sceneQueryBufferSize, SphereCastRadius);
        }

        /// <inheritdoc />
        public override void OnPreSceneQuery()
        {
            if (Rays == null)
            {
                Rays = new RayStep[1];
            }

            Vector3 pointerPosition;
            if (TryGetNearGraspPoint(out pointerPosition))
            {
                Vector3 endPoint = Vector3.forward * SphereCastRadius;
                Rays[0].UpdateRayStep(ref pointerPosition, ref endPoint);

                var layerMasks = PrioritizedLayerMasksOverride ?? GrabLayerMasks;

                for (int i = 0; i < layerMasks.Length; i++)
                {
                    if (queryBufferNearObjectRadius.TryUpdateQueryBufferForLayerMask(layerMasks[i], pointerPosition, triggerInteraction, ignoreCollidersNotInFOV))
                    {
                        break;
                    }
                }

                for (int i = 0; i < layerMasks.Length; i++)
                {
                    if (queryBufferInteractionRadius.TryUpdateQueryBufferForLayerMask(layerMasks[i], pointerPosition, triggerInteraction, ignoreCollidersNotInFOV))
                    {
                        break;
                    }
                }
            }
        }

        /// <summary>
        /// Gets the position of where grasp happens
        /// For IMixedRealityHand it's the average of index and thumb.
        /// For any other IMixedRealityController, return just the pointer origin
        /// </summary>
        public bool TryGetNearGraspPoint(out Vector3 result)
        {
            // If controller is of kind IMixedRealityHand, return average of index and thumb
            if (Controller != null && Controller is IMixedRealityHand)
            {
                var hand = Controller as IMixedRealityHand;
                hand.TryGetJoint(TrackedHandJoint.IndexTip, out MixedRealityPose index);
                if (index != null)
                {
                    hand.TryGetJoint(TrackedHandJoint.ThumbTip, out MixedRealityPose thumb);
                    if (thumb != null)
                    {
                        result = 0.5f * (index.Position + thumb.Position);
                        return true;
                    }
                }
            }
            else
            {
                result = Position;
                return true;
            }

            result = Vector3.zero;
            return false;
        }

        /// <inheritdoc />
        public bool TryGetDistanceToNearestSurface(out float distance)
        {
            var focusProvider = CoreServices.InputSystem?.FocusProvider;
            if (focusProvider != null)
            {
                FocusDetails focusDetails;
                if (focusProvider.TryGetFocusDetails(this, out focusDetails))
                {
                    distance = focusDetails.RayDistance;
                    return true;
                }
            }

            distance = 0.0f;
            return false;
        }

        /// <inheritdoc />
        public bool TryGetNormalToNearestSurface(out Vector3 normal)
        {
            var focusProvider = CoreServices.InputSystem?.FocusProvider;
            if (focusProvider != null)
            {
                FocusDetails focusDetails;
                if (focusProvider.TryGetFocusDetails(this, out focusDetails))
                {
                    normal = focusDetails.Normal;
                    return true;
                }
            }

            normal = Vector3.forward;
            return false;
        }

        /// <summary>
        /// Helper class for storing and managing near grabbables close to a point
        /// </summary>
        private class SpherePointerQueryInfo
        {
            // List of corners shared across all sphere pointer query instances --
            // used to store list of corners for a bounds. Shared and static
            // to avoid allocating memory each frame
            private static List<Vector3> corners = new List<Vector3>();
            // Help to clear caches when new frame runs
            static private int lastCalculatedFrame = -1;
            // Map from grabbable => is the grabbable in FOV for this frame. Cleared every frame
            private static Dictionary<Collider, bool> colliderCache = new Dictionary<Collider, bool>();

            /// <summary>
            /// How many colliders are near the point from the latest call to TryUpdateQueryBufferForLayerMask 
            /// </summary>
            private int numColliders;

            /// <summary>
            /// Fixed-length array used to story physics queries
            /// </summary>
            private Collider[] queryBuffer;

            /// <summary>
            /// Distance for performing queries.
            /// </summary>
            private float queryRadius;

            /// <summary>
            /// The grabbable near the QueryRadius. 
            /// </summary>
            private NearInteractionGrabbable grabbable;

            public SpherePointerQueryInfo(int bufferSize, float radius)
            {
                numColliders = 0;
                queryBuffer = new Collider[bufferSize];
                queryRadius = radius;
            }

            /// <summary>
            /// Intended to be called once per frame, this method performs a sphere intersection test against
            /// all colliders in the layers defined by layerMask at the given pointer position.
            /// All colliders intersecting the sphere at queryRadius and pointerPosition are stored in queryBuffer,
            /// and the first grabbable in the list of returned colliders is stored.
            /// Also provides an option to ignore colliders that are not visible.
            /// </summary>
            /// <param name="layerMask">Filter to only perform sphere cast on these layers.</param>
            /// <param name="pointerPosition">The position of the pointer to query against.</param>
            /// <param name="triggerInteraction">Passed along to the OverlapSphereNonAlloc call.</param>
            /// <param name="ignoreCollidersNotInFOV">Whether to ignore colliders that are not visible.</param>
            public bool TryUpdateQueryBufferForLayerMask(LayerMask layerMask, Vector3 pointerPosition, QueryTriggerInteraction triggerInteraction, bool ignoreCollidersNotInFOV)
            {
                grabbable = null;
                numColliders = UnityEngine.Physics.OverlapSphereNonAlloc(
                    pointerPosition,
                    queryRadius,
                    queryBuffer,
                    layerMask,
                    triggerInteraction);

                if (numColliders == queryBuffer.Length)
                {
                    Debug.LogWarning($"Maximum number of {numColliders} colliders found in SpherePointer overlap query. Consider increasing the query buffer size in the pointer profile.");
                }

                for (int i = 0; i < numColliders; i++)
                {
                    Collider collider = queryBuffer[i];
                    grabbable = collider.GetComponent<NearInteractionGrabbable>();
                    if (grabbable != null)
                    {
                        if (ignoreCollidersNotInFOV)
                        {
                            if (!isInFOVConeCached(collider))
                            {
                                // Additional check: is grabbable in the camera frustrum
                                // We do this so that if grabbable is not visible it is not accidentally grabbed
                                // Also to not turn off the hand ray if hand is near a grabbable that's not actually visible
                                grabbable = null;
                            }
                        }
                    }

                    if (grabbable != null)
                    {
                        return true;
                    }
                }
                return false;
            }


            /// <summary>
            /// Returns true if a collider's bounds is within the camera FOV. 
            /// Utilizes a cache to test if this collider has been seen before and returns current frame's calculated result.
            /// </summary>
            /// <param name="myCollider">The collider to test</param>
            private bool isInFOVConeCached(Collider myCollider)
            {
                if (lastCalculatedFrame != Time.frameCount)
                {
                    colliderCache.Clear();
                    lastCalculatedFrame = Time.frameCount;
                }

                if (colliderCache.TryGetValue(myCollider, out bool result))
                {
                    return result;
                }

                var cam = CameraCache.Main;
                corners.Clear();
                BoundsExtensions.GetColliderBoundsPoints(myCollider, corners, 0);

                float xMin = float.MaxValue, yMin = float.MaxValue, zMin = float.MaxValue;
                float xMax = float.MinValue, yMax = float.MinValue, zMax = float.MinValue;
                for (int i = 0; i < corners.Count; i++)
                {
                    var corner = corners[i];
                    if (cam.IsInFOVCone(corner, 0))
                    {
                        colliderCache.Add(myCollider, true);
                        return true;
                    }

                    xMin = Mathf.Min(xMin, corner.x);
                    yMin = Mathf.Min(yMin, corner.y);
                    zMin = Mathf.Min(zMin, corner.z);
                    xMax = Mathf.Max(xMax, corner.x);
                    yMax = Mathf.Max(yMax, corner.y);
                    zMax = Mathf.Max(zMax, corner.z);
                }

                // edge case: check if camera is inside the entire bounds of the collider;
                // Consider simplifying to myCollider.bounds.Contains(CameraCache.main.transform.position)
                var cameraPos = cam.transform.position;
                result = xMin <= cameraPos.x && cameraPos.x <= xMax 
                    && yMin <= cameraPos.y && cameraPos.y <= yMax
                    && zMin <= cameraPos.z && cameraPos.z <= zMax;
<<<<<<< HEAD
                
                colliderCache.Add(myCollider, result);

                return result;
=======

                colliderCache.Add(myCollider, result);

                return result;
            }

            /// <summary>
            /// Returns true if a point is in the a cone inscribed into the 
            /// Camera's frustrum. The cone is inscribed to match the vertical height of the camera's
            /// FOV. By default, the cone's tip is "chopped off" by an amount defined by minDist. 
            /// The cone's height is given by maxDist.
            /// </summary>
            /// <param name="point">Point to test</param>
            /// <param name="coneAngleBufferDegrees">Degrees to expand the cone by.</param>
            /// <param name="minDist">Point must be at least this far away (along the camera forward) from camera. </param>
            /// <param name="maxDist">Point must be at most this far away (along camera forward) from camera. </param>
            private static bool isPointInFOVCone(
                Vector3 point, 
                float coneAngleBufferDegrees = 0,
                float minDist = 0.05f,
                float maxDist = 100f)
            {
                Camera mainCam = CameraCache.Main;
                var cameraToPoint = point - mainCam.transform.position;

                var pointCameraDist = Vector3.Dot(mainCam.transform.forward, cameraToPoint);
                if (pointCameraDist < minDist || pointCameraDist > maxDist)
                {
                    return false;
                }

                var verticalFOV = mainCam.fieldOfView + coneAngleBufferDegrees;
                var degrees = Mathf.Acos(pointCameraDist / cameraToPoint.magnitude) * Mathf.Rad2Deg;

                return degrees < verticalFOV * 0.5f;
>>>>>>> 1e96db9b
            }

            /// <summary>
            /// Returns true if any of the objects inside QueryBuffer contain a grabbable
            /// </summary>
            public bool ContainsGrabbable()
            {
                return grabbable != null;
            }
        }
    }
}<|MERGE_RESOLUTION|>--- conflicted
+++ resolved
@@ -364,48 +364,10 @@
                 result = xMin <= cameraPos.x && cameraPos.x <= xMax 
                     && yMin <= cameraPos.y && cameraPos.y <= yMax
                     && zMin <= cameraPos.z && cameraPos.z <= zMax;
-<<<<<<< HEAD
-                
+
                 colliderCache.Add(myCollider, result);
 
                 return result;
-=======
-
-                colliderCache.Add(myCollider, result);
-
-                return result;
-            }
-
-            /// <summary>
-            /// Returns true if a point is in the a cone inscribed into the 
-            /// Camera's frustrum. The cone is inscribed to match the vertical height of the camera's
-            /// FOV. By default, the cone's tip is "chopped off" by an amount defined by minDist. 
-            /// The cone's height is given by maxDist.
-            /// </summary>
-            /// <param name="point">Point to test</param>
-            /// <param name="coneAngleBufferDegrees">Degrees to expand the cone by.</param>
-            /// <param name="minDist">Point must be at least this far away (along the camera forward) from camera. </param>
-            /// <param name="maxDist">Point must be at most this far away (along camera forward) from camera. </param>
-            private static bool isPointInFOVCone(
-                Vector3 point, 
-                float coneAngleBufferDegrees = 0,
-                float minDist = 0.05f,
-                float maxDist = 100f)
-            {
-                Camera mainCam = CameraCache.Main;
-                var cameraToPoint = point - mainCam.transform.position;
-
-                var pointCameraDist = Vector3.Dot(mainCam.transform.forward, cameraToPoint);
-                if (pointCameraDist < minDist || pointCameraDist > maxDist)
-                {
-                    return false;
-                }
-
-                var verticalFOV = mainCam.fieldOfView + coneAngleBufferDegrees;
-                var degrees = Mathf.Acos(pointCameraDist / cameraToPoint.magnitude) * Mathf.Rad2Deg;
-
-                return degrees < verticalFOV * 0.5f;
->>>>>>> 1e96db9b
             }
 
             /// <summary>
