# Mixed Reality Toolkit configuration guide

![](../Documentation/Images/MRTK_Logo_Rev.png)

The Mixed Reality Toolkit centralizes as much of the configuration required to manage the toolkit as possible (except for true runtime "things").

**This guide is a simple walkthrough for each of the configuration screens currently available for the toolkit, more in-depth guides for each of the features is coming soon.**

Configuration profiles provide reusable blocks of configuration that can be used and swapped out at runtime (with the exception of the InputActions profile) to meet the demands for most Mixed Reality projects. This allows you to style your configuration for different input types (driving vs flying) or different behavior's your project needs.

> For more details on profile use, please check the [Configuration Profile Usage Guide]() (Coming soon()

In some cases, it might make sense to swap out the underlying system that provides a capability with either a custom developed service or an alternate 3rd party implementation (e.g. swapping out the speech provider from an OS version to one on Azure)

> For more detail on writing your own compatible systems for use in the toolkit, please see the [Guide to building Registered Services]() (Coming soon)

## The main Mixed Reality Toolkit configuration profile

The main configuration profile, which is attached to the *MixedRealityToolkit* GameObject in your Scene, provides the main entry point for the Toolkit in your project.

> The Mixed Reality Toolkit "locks" the default configuration screens to ensure you always have a common start point for your project and it is encouraged to start defining your own settings as your project evolves.

![](../Documentation/Images/MixedRealityToolkitConfigurationProfileScreens/MRTK_ActiveConfiguration.png)

> All the "default" profiles for the Mixed Reality Toolkit can be found in the SDK project in the following folder

> Assets\MixedRealityToolkit-SDK\Profiles

When you open the main Mixed Reality Toolkit Configuration Profile, you will see the following screen in the inspector:

![](../Documentation/Images/MixedRealityToolkitConfigurationProfileScreens/MRTK_MixedRealityToolkitConfigurationScreen.png)

> If you select a MixedRealityToolkitConfigurationProfile asset without the MixedRealityToolkit in the scene, it will ask you if you want the MRTK to automatically setup the scene for you. This is optional, however, there must be an active MixedRealityToolkit object in the scene to access all the configuration screens.

This houses the current active runtime configuration for the project.

> Note, almost any profile can be swapped out at runtime, with the exception of the InputActions configuration (see later). The profiles with then automatically adapt to the new configuration / runtime environment automatically.

From here you can navigate to all the configuration profiles for the MRTK, including:

* [Experience settings](#experience)
* [Camera settings](#camera)
* [Input system settings](#input-system-settings)
* [Boundary settings](#boundary)
* [Teleporting settings](#teleportation)
* [Spatial awareness settings](#spatialawareness)
* [Diagnostics settings](#diagnostic)
* [Additional services settings](#services)
* [Input actions settings](#inputactions)
* [Input actions rules](#inputactionrules)
* [Pointer configuration](#pointer)
* [Gestures configuration](#gestures)
* [Speech commands](#speech)
* [Controller mapping configuration](#mapping)
* [Controller visualization settings](#visualization)

These configuration profiles are detailed below in their relevant sections:

From here you can navigate to all the configuration profiles for the MRTK, including:

---
<a name="experience"/>

## Experience settings

Located on the main Mixed Reality Toolkit configuration page, this setting defines the default operation for the Mixed Reality environment for your project.

![](../Documentation/Images/MixedRealityToolkitConfigurationProfileScreens/MRTK_ExperienceSettings.png)


---
<a name="camera"/>

## Camera settings

The camera settings define how the camera will be setup for your Mixed Reality project, defining the generic clipping, quality and transparency settings.

![](../Documentation/Images/MixedRealityToolkitConfigurationProfileScreens/MRTK_CameraProfile.png)

> Clicking on the "Back to Configuration Profile" button will take you back to the main Mixed Reality Toolkit configuration screen.

---
<a name="inputsystem"/>

## Input system settings

The Mixed Reality Project provides a robust and well-trained input system for routing all the input events around the project which is selected by default.

> The MRTK also allows you to write your own input system and you can use the selection below to switch the system used without rewriting the toolkit. For more information on writing your own systems, [please see this guide to building Registered Services]() (Coming soon)

![](../Documentation/Images/MixedRealityToolkitConfigurationProfileScreens/MRTK_InputSystemSelection.png)

Behind the Input System provided by the MRTK are several other systems, these help to drive and manage the complex inter-weavings required to abstract out the complexities of a multi-platform / mixed reality framework.

![](../Documentation/Images/MixedRealityToolkitConfigurationProfileScreens/MRTK_InputSystemProfile.png)

Each of the individual profiles are detailed below:

* Focus Settings
<<<<<<< HEAD
* [Input actions settings](#input-actions-settings)
* [Input actions rules](#inputactionrules)
* [Pointer configuration](#pointer)
* [Gestures configuration](#gestures)
* [Speech commands](#speech)
* [Controller mapping configuration](#mapping)
* [Controller visualization settings](#visualization)

> Clicking on the "Back to Configuration Profile" button will take you back to the main Mixed Reality Toolkit configuration screen.
=======
* [Input Actions Settings](#input-actions-settings)
* [Input Actions Rules](#inputactionrules)
* [Pointer Configuration](#pointer)
* [Gestures Configuration](#gestures)
* [Speech Commands](#speech)
* [Controller Mapping Configuration](#mapping)
* [Controller Visualization Settings](#visualization)

> Clicking on the "Back to Configuration Profile" button will take you back to the main Mixed Reality Toolkit Configuration screen.

>>>>>>> cae7f678
---
<a name="boundary"/>

## Boundary visualization settings

The boundary system translates the perceived boundary reported by the underlying platforms boundary / guardian system. The Boundary visualizer configuration gives you the ability to automatically show the recorded boundary within your scene relative to the user's position.The boundary will also react / update based on where the user teleports within the scene.

![](../Documentation/Images/MixedRealityToolkitConfigurationProfileScreens/MRTK_BoundaryVisualizationProfile.png)

> Clicking on the "Back to Configuration Profile" button will take you back to the main Mixed Reality Toolkit Configuration screen.

---
<a name="teleportation"/>

## Teleportation system selection

The Mixed Reality Project provides a full featured Teleportation system for managing teleportation events in the project which is selected by default.

> The MRTK also allows you to write your own Teleportation System and you can use the selection below to switch the system used without rewriting the toolkit. For more information on writing your own systems, [please see this guide to building Registered Services]() (Coming soon)

![](../Documentation/Images/MixedRealityToolkitConfigurationProfileScreens/MRTK_TeleportationSystemSelection.png)

---
<a name="spatialawareness"/>

## Spatial awareness settings

The Mixed Reality Project provides a rebuilt spatial awareness system for working with spatial scanning systems in the project which is selected by default.
You can view the architecture behind the [MRTK Spatial awareness system here](../Documentation/Architecture/SpatialAwareness/SpatialAwarenessSystemArchitecture.md).

> The MRTK also allows you to write your own spatial awareness system and you can use the selection below to switch the system used without rewriting the toolkit. For more information on writing your own systems, [please see this guide to building registered services]() (Coming soon)

![](../Documentation/Images/MixedRealityToolkitConfigurationProfileScreens/MRTK_SpatialAwarenessSystemSelection.png)

The Mixed Reality Toolkit spatial awareness configuration lets you tailor how the system starts, whether it is automatically when the application starts or later programmatically as well as setting the extents for the field of view.

It also lets you configure the mesh and surface settings, further customizing how your project understands the environment around you. 

This is only applicable for devices that can provide a scanned environment, such as the HoloLens (and other devices in the future)

> Note, the spatial awareness system is still in active development, please report any issues or requests in the [MRTK Issues section on GitHub](https://github.com/Microsoft/MixedRealityToolkit-Unity/issues)

![](../Documentation/Images/MixedRealityToolkitConfigurationProfileScreens/MRTK_SpatialAwarenessProfile.png)

<<<<<<< HEAD
> Clicking on the "Back to Configuration Profile" button will take you back to the main Mixed Reality Toolkit configuration screen.
=======
> Clicking on the "Back to Configuration Profile" button will take you back to the main Mixed Reality Toolkit Configuration screen.

>>>>>>> cae7f678
---
<a name="diagnostic"/>

## Diagnostics settings

An optional but highly useful feature of the MRTK is the plugin diagnostics functionality. This presents a style of debug log in to the scene

> The MRTK also allows you to write your own diagnostic system and you can use the selection below to switch the system used without rewriting the toolkit. For more information on writing your own systems, [please see this guide to building Registered Services]() (Coming soon)

![](../Documentation/Images/MixedRealityToolkitConfigurationProfileScreens/MRTK_DiagnosticsSystemSelection.png)

The diagnostics profile provides several simple systems to monitor whilst the project is running, including a handy On/Off switch to enable / disable the display pane in the scene.

![](../Documentation/Images/MixedRealityToolkitConfigurationProfileScreens/MRTK_DiagnosticsProfile.png)

<<<<<<< HEAD
> Clicking on the "Back to Configuration Profile" button will take you back to the main Mixed Reality Toolkit configuration screen.
=======
> Clicking on the "Back to Configuration Profile" button will take you back to the main Mixed Reality Toolkit Configuration screen.

>>>>>>> cae7f678
---
<a name="services"/>

## Additional services settings

One of the more advanced areas of the Mixed Reality Toolkit is its [service locator pattern](https://en.wikipedia.org/wiki/Service_locator_pattern) implementation which allows the registering of any "Service" with the framework. This allows the framework to be both extended with new features / systems easily but also allows for projects to take advantage of these capabilities to register their own runtime components.

> You can read more about the underlying framework and its implementation in [Stephen Hodgson's article on the Mixed Reality Framework](https://medium.com/@stephen_hodgson/the-mixed-reality-framework-6fdb5c11feb2)

Any registered service still gets the full advantage of all of the Unity events, without the overhead and cost of implementing a MonoBehaviour or clunky singleton patterns. This allows for pure C# components with no scene overhead for running both foreground and background processes, e.g. spawning systems, runtime gamelogic, or practically anything else.

Check out the [Guide to building Registered Services]() (Coming Soon) for more details about creating your own services

![](../Documentation/Images/MixedRealityToolkitConfigurationProfileScreens/MRTK_RegisteredServiceProfidersProfile.png)

<<<<<<< HEAD
> Clicking on the "Back to Configuration Profile" button will take you back to the main Mixed Reality Toolkit configuration screen.
=======
> Clicking on the "Back to Configuration Profile" button will take you back to the main Mixed Reality Toolkit Configuration screen.

>>>>>>> cae7f678
---
<a name="inputactions"/>

## Input actions settings

Input actions provide a way to abstract any physical interactions and input from a runtime project. All physical input (from controllers / hands / mouse / etc) is translated in to a logical input action for use in your runtime project. This ensures no matter where the input comes from, your project simply implements these actions as "Things to do" or "Interact with" in your scenes.

To create a new input action, simply click the "Add a new Action" button and enter a friendly text name for what it represents. You then only need select an axis (the type of data) the action is meant to convey, or in the case of physical controllers, the physical input type it can be attached to, for example:

| Axis Constraint | Data Type | Description | Example use |
| :--- | :--- | :--- | :--- |
| None | No data | Used for an empty action or event | Event Trigger |
| Raw (reserved) | object | Reserved for future use | N/A |
| Digital | bool | A boolean on or off type data | A controller button |
| Single Axis | float | A single precision data value | A ranged input, e.g. a trigger |
| Dual Axis | Vector2 | A dual float type date for multiple axis | A Dpad or Thumbstick |
| Three Dof Position | Vector3 | Positional type data from with 3 float axis | 3D position style only controller |
| Three Dof Rotation | Quaternion | Rotational only input with 4 float axis | A Three degrees style controller, e.g. Oculus Go controller |
| Six Dof | Mixed Reality Pose (Vector3, Quaternion) | A position and rotation style input with both Vector3 and Quaternion components | A motion controller or Pointer |

Events utilizing input actions are not limited to physical controllers and can still be utilized within the project to have runtime effects generate new actions.

> Input actions are one of the few components which is not editable at runtime, they are a design time configuration only. This profile should not be swapped out whilst the project is running due to the framework (and your projects) dependency on the ID's generated for each action.

![](../Documentation/Images/MixedRealityToolkitConfigurationProfileScreens/MRTK_InputActionsProfile.png)

<<<<<<< HEAD
> Clicking on the "Back to Configuration Profile" button will take you back to the Mixed Reality Toolkit input system settings screen.
=======
> Clicking on the "Back to Configuration Profile" button will take you back to the Mixed Reality Toolkit Input System Settings screen.

>>>>>>> cae7f678
---
<a name="inputactionrules"/>

## Input actions rules

Input action rules provide a way to automatically translate an event raised for one input action in to different actions based on its data value. These are managed seamlessly within the framework and do not incur any performance costs.

For example, converting the single dual axis input event from a DPad in to the 4 corresponding "Dpad Up" / "DPad Down" / "Dpad Left" / "Dpad Right" actions (as shown in the image below).

> This could also be done i your own code, but seeing as this was a very common patter, the framework provides a mechanism to do this "out of the box"

Input action Rules can be configured for any of the available input axis. However, input actions from one axis type can be translated to another input action of the same axis type. You can map a dual axis action to another dual axis action, but not to a digital or none action.

![](../Documentation/Images/MixedRealityToolkitConfigurationProfileScreens/MRTK_InputActionRulesProfile.png)

<<<<<<< HEAD
> Clicking on the "Back to Configuration Profile" button will take you back to the Mixed Reality Toolkit input system settings screen.
=======
> Clicking on the "Back to Configuration Profile" button will take you back to the Mixed Reality Toolkit Input System Settings screen.

>>>>>>> cae7f678
---
<a name="pointer"/>

## Pointer configuration

Pointers are used to drive interactivity in the scene from any input device, giving both a direction and hit test with any object in a scene (that has a collider attached, or is a UI component). Pointers are by default automatically configured for controllers, headsets (gaze / focus) and mouse / touch input.

Pointers can also be visualized within the active scene using one of the many line components provided by the Mixed Reality Toolkit, or any of your own if they implement the MRTK IMixedRealityPointer interface.

> See the [Guide to Pointers documentation]() **Coming Soon** for more information on creating your own pointers.

![](../Documentation/Images/MixedRealityToolkitConfigurationProfileScreens/MRTK_InputPointerProfile.png)

> Clicking on the "Back to Configuration Profile" button will take you back to the Mixed Reality Toolkit input system settings screen.

* Pointing Extent: Determines the global pointing extent for all pointers, including gaze.
* Pointing Raycast Layer Masks: Determines which layers pointers will raycast against.
* Debug Draw Pointing Rays: A debug helper for visualizing the rays used for raycasting.
* Debug Draw Pointing Rays Colors: A set of colors to use for visualizing.
* Gaze cursor prefab: Makes it easy to specify a global gaze cursor for any scene.

There's an additional helper button to quickly jump to the Gaze Provider to override some specific values for Gaze if needed.

---
<a name="gestures"/>

## Gestures configuration

Gestures are a system specific implementation allowing you to assign input actions to the various "Gesture" input methods provided by various SDKs (e.g. HoloLens).

> Note, the current implementation is for the HoloLens only and will be enhanced for other systems as they are added to the Toolkit in the future (no dates yet).

![](../Documentation/Images/MixedRealityToolkitConfigurationProfileScreens/MRTK_GesturesProfile.png)

<<<<<<< HEAD
> Clicking on the "Back to Configuration Profile" button will take you back to the Mixed Reality Toolkit input system settings screen.
=======
> Clicking on the "Back to Configuration Profile" button will take you back to the Mixed Reality Toolkit Input System Settings screen.

>>>>>>> cae7f678
---
<a name="speech"/>

## Speech Commands

Like gestures, some runtime platforms also provide intelligent "Speech to Text" functionality with the ability to generate commands that can be received by a Unity project. This configuration profile allows you to configure registered "words" and translate them in to input actions that can be received by your project. They can also be attached to keyboard actions if required.

> The system currently only supports speech when running on Windows 10 platforms, e.g. HoloLens and Windows 10 desktop and will be enhanced for other systems as they are added to the Toolkit in the future (no dates yet).

![](../Documentation/Images/MixedRealityToolkitConfigurationProfileScreens/MRTK_SpeechCommandsProfile.png)

<<<<<<< HEAD
> Clicking on the "Back to Configuration Profile" button will take you back to the Mixed Reality Toolkit input system settings screen.
=======
> Clicking on the "Back to Configuration Profile" button will take you back to the Mixed Reality Toolkit Input System Settings screen.

>>>>>>> cae7f678
---
<a name="mapping"/>

## Controller mapping configuration

One of the core configuration screens for the Mixed Reality Toolkit is the ability to configure and map the various types of controllers that can be utilized by your project.

The configuration screen below allows you to configure any of the controllers currently recognized by the toolkit.

![](../Documentation/Images/MixedRealityToolkitConfigurationProfileScreens/MRTK_ControllerMappingProfile.png)

The MRTK provides a default configuration for the following controllers / systems:

* Mouse (including 3D spatial mouse support)
* Touch Screen
* Xbox controllers
* Windows Mixed Reality controllers
* HoloLens Gestures
* HTC Vive wand controllers
* Oculus Touch controllers
* Oculus Remote controller
* Generic OpenVR devices (advanced users only)

Clicking on the Image for any of the pre-built controller systems allows you to configure a single input action for all its corresponding inputs, for example, see the Oculus Touch controller configuration screen below:

![](../Documentation/Images/MixedRealityToolkitConfigurationProfileScreens/MRTK_OculusTouchConfigScreen.png)

There is also an advanced screen for configuring other OpenVR or Unity input controllers that are not identified above.

<<<<<<< HEAD
> Clicking on the "Back to Configuration Profile" button will take you back to the Mixed Reality Toolkit input system settings screen.
=======
> Clicking on the "Back to Configuration Profile" button will take you back to the Mixed Reality Toolkit Input System Settings screen.

>>>>>>> cae7f678
---
<a name="visualization"/>

## Controller visualization settings

In addition to the controller mapping, a separate configuration profile is provided to customize how your controllers are presented within your scenes.

This can be configured at a "Global" (all instances of a controller for a specific hand) or specific to an individual controller type / hand.

> The MRTK does not currently support native SDK's controller models as Unity does not yet provide the capability to load / render gLTF models, which is the default type of models provided by most SDKs. This will be enhanced when this is available.

If your controller representation in the scene needs to be offset from the physical controller position, then simply set that offset against the controller model's prefab (e.g. setting the transform position of the controller prefab with an offset position).

![](../Documentation/Images/MixedRealityToolkitConfigurationProfileScreens/MRTK_ControllerVisualizationProfile.png)

> Clicking on the "Back to Configuration Profile" button will take you back to the Mixed Reality Toolkit input system settings screen.<|MERGE_RESOLUTION|>--- conflicted
+++ resolved
@@ -97,7 +97,6 @@
 Each of the individual profiles are detailed below:
 
 * Focus Settings
-<<<<<<< HEAD
 * [Input actions settings](#input-actions-settings)
 * [Input actions rules](#inputactionrules)
 * [Pointer configuration](#pointer)
@@ -107,18 +106,7 @@
 * [Controller visualization settings](#visualization)
 
 > Clicking on the "Back to Configuration Profile" button will take you back to the main Mixed Reality Toolkit configuration screen.
-=======
-* [Input Actions Settings](#input-actions-settings)
-* [Input Actions Rules](#inputactionrules)
-* [Pointer Configuration](#pointer)
-* [Gestures Configuration](#gestures)
-* [Speech Commands](#speech)
-* [Controller Mapping Configuration](#mapping)
-* [Controller Visualization Settings](#visualization)
-
-> Clicking on the "Back to Configuration Profile" button will take you back to the main Mixed Reality Toolkit Configuration screen.
-
->>>>>>> cae7f678
+
 ---
 <a name="boundary"/>
 
@@ -163,12 +151,8 @@
 
 ![](../Documentation/Images/MixedRealityToolkitConfigurationProfileScreens/MRTK_SpatialAwarenessProfile.png)
 
-<<<<<<< HEAD
-> Clicking on the "Back to Configuration Profile" button will take you back to the main Mixed Reality Toolkit configuration screen.
-=======
-> Clicking on the "Back to Configuration Profile" button will take you back to the main Mixed Reality Toolkit Configuration screen.
-
->>>>>>> cae7f678
+> Clicking on the "Back to Configuration Profile" button will take you back to the main Mixed Reality Toolkit configuration screen.
+
 ---
 <a name="diagnostic"/>
 
@@ -184,12 +168,8 @@
 
 ![](../Documentation/Images/MixedRealityToolkitConfigurationProfileScreens/MRTK_DiagnosticsProfile.png)
 
-<<<<<<< HEAD
-> Clicking on the "Back to Configuration Profile" button will take you back to the main Mixed Reality Toolkit configuration screen.
-=======
-> Clicking on the "Back to Configuration Profile" button will take you back to the main Mixed Reality Toolkit Configuration screen.
-
->>>>>>> cae7f678
+> Clicking on the "Back to Configuration Profile" button will take you back to the main Mixed Reality Toolkit configuration screen.
+
 ---
 <a name="services"/>
 
@@ -205,12 +185,8 @@
 
 ![](../Documentation/Images/MixedRealityToolkitConfigurationProfileScreens/MRTK_RegisteredServiceProfidersProfile.png)
 
-<<<<<<< HEAD
-> Clicking on the "Back to Configuration Profile" button will take you back to the main Mixed Reality Toolkit configuration screen.
-=======
-> Clicking on the "Back to Configuration Profile" button will take you back to the main Mixed Reality Toolkit Configuration screen.
-
->>>>>>> cae7f678
+> Clicking on the "Back to Configuration Profile" button will take you back to the main Mixed Reality Toolkit configuration screen.
+
 ---
 <a name="inputactions"/>
 
@@ -237,12 +213,8 @@
 
 ![](../Documentation/Images/MixedRealityToolkitConfigurationProfileScreens/MRTK_InputActionsProfile.png)
 
-<<<<<<< HEAD
-> Clicking on the "Back to Configuration Profile" button will take you back to the Mixed Reality Toolkit input system settings screen.
-=======
-> Clicking on the "Back to Configuration Profile" button will take you back to the Mixed Reality Toolkit Input System Settings screen.
-
->>>>>>> cae7f678
+> Clicking on the "Back to Configuration Profile" button will take you back to the Mixed Reality Toolkit input system settings screen.
+
 ---
 <a name="inputactionrules"/>
 
@@ -258,12 +230,8 @@
 
 ![](../Documentation/Images/MixedRealityToolkitConfigurationProfileScreens/MRTK_InputActionRulesProfile.png)
 
-<<<<<<< HEAD
-> Clicking on the "Back to Configuration Profile" button will take you back to the Mixed Reality Toolkit input system settings screen.
-=======
-> Clicking on the "Back to Configuration Profile" button will take you back to the Mixed Reality Toolkit Input System Settings screen.
-
->>>>>>> cae7f678
+> Clicking on the "Back to Configuration Profile" button will take you back to the Mixed Reality Toolkit input system settings screen.
+
 ---
 <a name="pointer"/>
 
@@ -298,12 +266,8 @@
 
 ![](../Documentation/Images/MixedRealityToolkitConfigurationProfileScreens/MRTK_GesturesProfile.png)
 
-<<<<<<< HEAD
-> Clicking on the "Back to Configuration Profile" button will take you back to the Mixed Reality Toolkit input system settings screen.
-=======
-> Clicking on the "Back to Configuration Profile" button will take you back to the Mixed Reality Toolkit Input System Settings screen.
-
->>>>>>> cae7f678
+> Clicking on the "Back to Configuration Profile" button will take you back to the Mixed Reality Toolkit input system settings screen.
+
 ---
 <a name="speech"/>
 
@@ -315,12 +279,8 @@
 
 ![](../Documentation/Images/MixedRealityToolkitConfigurationProfileScreens/MRTK_SpeechCommandsProfile.png)
 
-<<<<<<< HEAD
-> Clicking on the "Back to Configuration Profile" button will take you back to the Mixed Reality Toolkit input system settings screen.
-=======
-> Clicking on the "Back to Configuration Profile" button will take you back to the Mixed Reality Toolkit Input System Settings screen.
-
->>>>>>> cae7f678
+> Clicking on the "Back to Configuration Profile" button will take you back to the Mixed Reality Toolkit input system settings screen.
+
 ---
 <a name="mapping"/>
 
@@ -350,12 +310,8 @@
 
 There is also an advanced screen for configuring other OpenVR or Unity input controllers that are not identified above.
 
-<<<<<<< HEAD
-> Clicking on the "Back to Configuration Profile" button will take you back to the Mixed Reality Toolkit input system settings screen.
-=======
-> Clicking on the "Back to Configuration Profile" button will take you back to the Mixed Reality Toolkit Input System Settings screen.
-
->>>>>>> cae7f678
+> Clicking on the "Back to Configuration Profile" button will take you back to the Mixed Reality Toolkit input system settings screen.
+
 ---
 <a name="visualization"/>
 
