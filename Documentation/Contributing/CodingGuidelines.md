# Coding guidelines

This document outlines coding principles and conventions to follow when contributing to MRTK.

---

## Philosophy

### Be concise and strive for simplicity

The simplest solution is often the best. This is an overriding aim of these guidelines and should be the goal of all coding activity. Part of being simple is being concise, and consistent with existing code. Try to keep your code simple.

Readers should only encounter artifacts that provide useful information. For example, comments that restate what is obvious provide no extra information and increase the noise to signal ratio.

Keep code logic simple. Note that this is not a statement about using the fewest number of lines, minimizing the size of identifier names or brace style, but about reducing the number of concepts and maximizing the visibility of those through familiar patterns.

### Produce consistent, readable code

Code readability is correlated with low defect rates. Strive to create code that is easy to read. Strive to create code that has simple logic and re-uses existing components as it will also help ensure correctness.

All details of the code you produce matter, from the most basic detail of correctness to consistent style and formatting. Keep your coding style consistent with what already exists, even if it is not matching your preference. This increases the readability of the overall codebase.

### Support configuring components both in editor and at run-time

MRTK supports a diverse set of users – people who prefer to configure components in the Unity editor and load prefabs, and people who need to instantiate and configure objects at run-time.

All your code should work by BOTH adding a component to a GameObject in a saved scene, and by instantiating that component in code. Tests should include a test case both for instantiating prefabs and instantiating, configuring the component at runtime.

### Play-in-editor is your first and primary target platform

Play-In-Editor is the fastest way to iterate in Unity. Providing ways for our customers to iterate quickly allows them to both develop solutions more quickly and try out more ideas. In other words, maximizing the speed of iteration empowers our customers to achieve more.

Make everything work in editor, then make it work on any other platform. Keep it working in the editor. It is easy to add a new platform to Play-In-Editor. It is very difficult to get Play-In-Editor working if your app only works on a device.

### Add new public fields, properties, methods and serialized private fields with care

Every time you add a public method, field, property, it becomes part of MRTK’s public API surface. Private fields marked with `[SerializeField]` also expose fields to the editor and are part of the public API surface. Other people might use that public method, configure custom prefabs with your public field, and take a dependency on it.

New public members should be carefully examined. Any public field will need to be maintained in the future. Remember that if the type of a public field (or serialized private field) changes or gets removed from a MonoBehaviour, that could break other people. The field will need to first be deprecated for a release, and code to migrate changes for people that have taken dependencies would need to be provided.

### Prioritize writing tests

MRTK is a community project, modified by a diverse range of contributors. These contributors may not know the details of your bug fix / feature, and accidentally break your feature. [MRTK runs continuous integration tests](https://dev.azure.com/aipmr/MixedRealityToolkit-Unity-CI/_build?definitionId=16) before completing every pull request. Changes that break tests cannot be checked in. Therefore, tests are the best way to ensure that other people do not break your feature.

When you fix a bug, write a test to ensure it does not regress in the future. If adding a feature, write tests that verify your feature works. This is required for all UX features except experimental features.

## C# Coding conventions

### Script license information headers

All Microsoft employees contributing new files should add the following standard License header at the top of any new files, exactly as shown below:

```c#
// Copyright (c) Microsoft Corporation.
// Licensed under the MIT License.
```

### Function / method summary headers

All public classes, structs, enums, functions, properties, fields posted to the MRTK should be described as to its purpose and use, exactly as shown below:

```c#
/// <summary>
/// The Controller definition defines the Controller as defined by the SDK / Unity.
/// </summary>
public struct Controller
{
    /// <summary>
    /// The ID assigned to the Controller
    /// </summary>
    public string ID;
}
```

This ensures documentation is properly generated and disseminated for all all classes, methods, and properties.

Any script files submitted without proper summary tags will be rejected.

### MRTK namespace rules

The Mixed Reality Toolkit uses a feature based namespace model, where all foundational namespaces begin with "Microsoft.MixedReality.Toolkit". In general, you need not specify the toolkit layer (ex: Core, Providers, Services) in your namespaces.

The currently defined namespaces are:

- Microsoft.MixedReality.Toolkit
- Microsoft.MixedReality.Toolkit.Boundary
- Microsoft.MixedReality.Toolkit.Diagnostics
- Microsoft.MixedReality.Toolkit.Editor
- Microsoft.MixedReality.Toolkit.Input
- Microsoft.MixedReality.Toolkit.SpatialAwareness
- Microsoft.MixedReality.Toolkit.Teleport
- Microsoft.MixedReality.Toolkit.Utilities

For namespaces with a large amount of types, it is acceptable to create a limited number of sub-namespaces to aid in scoping usage.

Omitting the namespace for an interface, class or data type will cause your change to be blocked.

### Adding new MonoBehaviour scripts

When adding new MonoBehaviour scripts with a pull-request, ensure the [`AddComponentMenu`](https://docs.unity3d.com/ScriptReference/AddComponentMenu.html) attribute is applied to all applicable files. This ensures the component is easily discoverable in the editor under the *Add Component* button. The attribute flag is not necessary if the component cannot show up in editor such as an abstract class.

In the example below, the *Package here* should be filled with the package location of the component. If placing an item in *MixedRealityToolkit.SDK* folder, then the package will be *SDK*. If placing an item in the *MixedRealityToolkit* folder, then use *Core* as the string to insert.

```c#
[AddComponentMenu("Scripts/MRTK/{Package here}/MyNewComponent")]
public class MyNewComponent : MonoBehaviour
```

### Spaces vs tabs

Please be sure to use 4 spaces instead of tabs when contributing to this project.

### Spacing

Do not to add additional spaces between square brackets and parenthesis:

#### Don't

```c#
private Foo()
{
    int[ ] var = new int [ 9 ];
    Vector2 vector = new Vector2 ( 0f, 10f );
}

```

#### Do

```c#
private Foo()
{
    int[] var = new int[9];
    Vector2 vector = new Vector2(0f, 10f);
}
```

### Naming conventions

Always use `PascalCase` for public / protected / virtual properties, and `camelCase` for private properties and fields. The only exception to this is for data structures that require the fields to be serialized by the `JsonUtility`.

#### Don't

```c#
public string myProperty; // <- Starts with a lower case letter
private string MyProperty; // <- Starts with an uppercase case letter
```

#### Do

```c#
public string MyProperty;
protected string MyProperty;
private string myProperty;
```

### Access modifiers

Always declare an access modifier for all fields, properties and methods.

- All Unity API Methods should be `private` by default, unless you need to override them in a derived class. In this case `protected` should be used.

- Fields should always be `private`, with `public` or `protected` property accessors.

- Use [expression-bodied members](https://github.com/dotnet/roslyn/wiki/New-Language-Features-in-C%23-6#expression-bodied-function-members) and [auto properties](https://github.com/dotnet/roslyn/wiki/New-Language-Features-in-C%23-6#auto-property-enhancements) where possible

#### Don't

```c#
// protected field should be private
protected int myVariable = 0;

// property should have protected setter
public int MyVariable => myVariable;

// No public / private access modifiers
void Foo() { }
void Bar() { }
```

#### Do

```c#
public int MyVariable { get; protected set; } = 0;

private void Foo() { }
public void Bar() { }
protected virtual void FooBar() { }
```

### Use braces

Always use braces after each statement block, and place them on the next line.

#### Don't

```c#
private Foo()
{
    if (Bar==null) // <- missing braces surrounding if action
        DoThing();
    else
        DoTheOtherThing();
}
```

#### Don't

```c#
private Foo() { // <- Open bracket on same line
    if (Bar==null) DoThing(); <- if action on same line with no surrounding brackets
    else DoTheOtherThing();
}
```

#### Do

```c#
private Foo()
{
    if (Bar==true)
    {
        DoThing();
    }
    else
    {
        DoTheOtherThing();
    }
}
```

### Public classes, structs, and enums should all go in their own files

If the class, struct, or enum can be made private then it's okay to be included in the same file.  This avoids compilations issues with Unity and ensure that proper code abstraction occurs, it also reduces conflicts and breaking changes when code needs to change.

#### Don't

```c#
public class MyClass
{
    public struct MyStruct() { }
    public enum MyEnumType() { }
    public class MyNestedClass() { }
}
```

#### Do

```c#
 // Private references for use inside the class only
public class MyClass
{
    private struct MyStruct() { }
    private enum MyEnumType() { }
    private class MyNestedClass() { }
}
```

#### Do

MyStruct.cs

```c#
// Public Struct / Enum definitions for use in your class.  Try to make them generic for reuse.
public struct MyStruct
{
    public string Var1;
    public string Var2;
}
```

MyEnumType.cs

```c#
public enum MuEnumType
{
    Value1,
    Value2 // <- note, no "," on last value to denote end of list.
}
```

MyClass.cs

```c#
public class MyClass
{
    private MyStruct myStructReference;
    private MyEnumType myEnumReference;
}
```

### Initialize enums

To ensure all enums are initialized correctly starting at 0, .NET gives you a tidy shortcut to automatically initialize the enum by just adding the first (starter) value. (e.g Value 1 = 0 Remaining values are not required)

#### Don't

```c#
public enum Value
{
    Value1, <- no initializer
    Value2,
    Value3
}
```

#### Do

```c#
public enum ValueType
{
    Value1 = 0,
    Value2,
    Value3
}
```

### Order enums for appropriate extension

It is critical that if an Enum is likely to be extended in the future, to order defaults at the top of the Enum, this ensures Enum indexes are not affected with new additions.

#### Don't

```c#
public enum SDKType
{
    WindowsMR,
    OpenVR,
    OpenXR,
    None, <- default value not at start
    Other <- anonymous value left to end of enum
}
```

#### Do

```c#
/// <summary>
/// The SDKType lists the VR SDKs that are supported by the MRTK
/// Initially, this lists proposed SDKs, not all may be implemented at this time (please see ReleaseNotes for more details)
/// </summary>
public enum SDKType
{
    /// <summary>
    /// No specified type or Standalone / non-VR type
    /// </summary>
    None = 0,
    /// <summary>
    /// Undefined SDK.
    /// </summary>
    Other,
    /// <summary>
    /// The Windows 10 Mixed reality SDK provided by the Universal Windows Platform (UWP), for Immersive MR headsets and HoloLens.
    /// </summary>
    WindowsMR,
    /// <summary>
    /// The OpenVR platform provided by Unity (does not support the downloadable SteamVR SDK).
    /// </summary>
    OpenVR,
    /// <summary>
    /// The OpenXR platform. SDK to be determined once released.
    /// </summary>
    OpenXR
}
```

### Review enum use for bitfields

If there is a possibility for an enum to require multiple states as a value, e.g. Handedness = Left & Right. Then the Enum needs to be decorated correctly with BitFlags to enable it to be used correctly

The Handedness.cs file has a concrete implementation for this

### Don't

```c#
public enum Handedness
{
    None,
    Left,
    Right
}
```

### Do

```c#
[Flags]
public enum Handedness
{
    None = 0 << 0,
    Left = 1 << 0,
    Right = 1 << 1,
    Both = Left | Right
}
```

## Best practices, including Unity recommendations

Some of the target platforms of this project require to take performance into consideration. With this in mind always be careful when allocating memory in frequently called code in tight update loops or algorithms.

### Encapsulation

Always use private fields and public properties if access to the field is needed from outside the class or struct.  Be sure to co-locate the private field and the public property. This makes it easier to see, at a glance, what backs the property and that the field is modifiable by script.

> [!NOTE]
> The only exception to this is for data structures that require the fields to be serialized by the `JsonUtility`, where a data class is required to have all public fields for the serialization to work.

#### Don't

```c#
private float myValue1;
private float myValue2;

public float MyValue1
{
    get{ return myValue1; }
    set{ myValue1 = value }
}

public float MyValue2
{
    get{ return myValue2; }
    set{ myValue2 = value }
}
```

#### Do

```c#
// Enable field to be configurable in the editor and available externally to other scripts (field is correctly serialized in Unity)
[SerializeField]
[ToolTip("If using a tooltip, the text should match the public property's summary documentation, if appropriate.")]
private float myValue; // <- Notice we co-located the backing field above our corresponding property.

/// <summary>
/// If using a tooltip, the text should match the public property's summary documentation, if appropriate.
/// </summary>
public float MyValue
{
    get => myValue;
    set => myValue = value;
}

/// <summary>
/// Getter/Setters not wrapping a value directly should contain documentation comments just as public functions would
/// </summary>
public float AbsMyValue
{
    get
    {
        if (MyValue < 0)
        {
            return -MyValue;
        }

        return MyValue
    }
}
```

### Cache values and serialize them in the scene/prefab whenever possible

With the HoloLens in mind, it's best to optimize for performance and cache references in the scene or prefab to limit runtime memory allocations.

#### Don't

```c#
void Update()
{
    gameObject.GetComponent<Renderer>().Foo(Bar);
}
```

#### Do

```c#
[SerializeField] // To enable setting the reference in the inspector.
private Renderer myRenderer;

private void Awake()
{
    // If you didn't set it in the inspector, then we cache it on awake.
    if (myRenderer == null)
    {
        myRenderer = gameObject.GetComponent<Renderer>();
    }
}

private void Update()
{
    myRenderer.Foo(Bar);
}
```

### Cache references to materials, do not call the ".material" each time

Unity will create a new material each time you use ".material", which will cause a memory leak if not cleaned up properly.

#### Don't

```c#
public class MyClass
{
    void Update()
    {
        Material myMaterial = GetComponent<Renderer>().material;
        myMaterial.SetColor("_Color", Color.White);
    }
}
```

#### Do

```c#
// Private references for use inside the class only
public class MyClass
{
    private Material cachedMaterial;

    private void Awake()
    {
        cachedMaterial = GetComponent<Renderer>().material;
    }

    void Update()
    {
        cachedMaterial.SetColor("_Color", Color.White);
    }

    private void OnDestroy()
    {
        Destroy(cachedMaterial);
    }
}
```

> [!NOTE]
> Alternatively, use Unity's "SharedMaterial" property which does not create a new material each time it is referenced.

### Use [platform dependent compilation](https://docs.unity3d.com/Manual/PlatformDependentCompilation.html) to ensure the Toolkit won't break the build on another platform

- Use `WINDOWS_UWP` in order to use UWP-specific, non-Unity APIs. This will prevent them from trying to run in the Editor or on unsupported platforms. This is equivalent to `UNITY_WSA && !UNITY_EDITOR` and should be used in favor of.
- Use `UNITY_WSA` to use UWP-specific Unity APIs, such as the `UnityEngine.XR.WSA` namespace. This will run in the Editor when the platform is set to UWP, as well as in built UWP apps.

This chart can help you decide which `#if` to use, depending on your use cases and the build settings you expect.

| | UWP IL2CPP | UWP .NET | Editor |
| --- | --- | --- | --- |
| `UNITY_EDITOR` | False | False | True |
| `UNITY_WSA` | True | True | True |
| `WINDOWS_UWP` | True | True | False |
| `UNITY_WSA && !UNITY_EDITOR` | True | True | False |
| `ENABLE_WINMD_SUPPORT` | True | True | False |
| `NETFX_CORE` | False | True | False |

### Prefer DateTime.UtcNow over DateTime.Now

DateTime.UtcNow is faster than DateTime.Now. In previous performance investigations we've found that using DateTime.Now adds significant overhead especially when used in the Update() loop. [Others have hit the same issue](https://stackoverflow.com/questions/1561791/optimizing-alternatives-to-datetime-now).

Prefer using DateTime.UtcNow unless you actually need the localized times (a legitimate reason may be you wanting to show the current time in the user's time zone). If you are dealing with relative times (i.e. the delta between some last update and now), it's best to use DateTime.UtcNow to avoid the overhead of doing timezone conversions.

## PowerShell coding conventions

<<<<<<< HEAD
A subset of the MRTK codebase uses PowerShell for pipeline infrastructure and various scripts and utilities. New PowerShell code should follow the PoshCode style.
=======
A subset of the MRTK codebase uses PowerShell for pipeline infrastructure and various scripts and utilities. New PowerShell code should follow the [PoshCode style](https://poshcode.gitbooks.io/powershell-practice-and-style/).

https://poshcode.gitbooks.io/powershell-practice-and-style/
>>>>>>> a1d66837

## See also

 [C# coding conventions from MSDN](https://docs.microsoft.com/dotnet/csharp/programming-guide/inside-a-program/coding-conventions)<|MERGE_RESOLUTION|>--- conflicted
+++ resolved
@@ -561,14 +561,8 @@
 
 ## PowerShell coding conventions
 
-<<<<<<< HEAD
-A subset of the MRTK codebase uses PowerShell for pipeline infrastructure and various scripts and utilities. New PowerShell code should follow the PoshCode style.
-=======
 A subset of the MRTK codebase uses PowerShell for pipeline infrastructure and various scripts and utilities. New PowerShell code should follow the [PoshCode style](https://poshcode.gitbooks.io/powershell-practice-and-style/).
 
-https://poshcode.gitbooks.io/powershell-practice-and-style/
->>>>>>> a1d66837
-
 ## See also
 
  [C# coding conventions from MSDN](https://docs.microsoft.com/dotnet/csharp/programming-guide/inside-a-program/coding-conventions)