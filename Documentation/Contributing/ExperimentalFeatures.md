# Experimental features

Some features the MRTK team works on appear to have a lot of initial value even if we haven’t fully fleshed out the details. For these types of features, we want the community to get a chance to see them early. Because they are early in the cycle, we label them as experimental to indicate that they are still evolving, and subject to change over time.

## What to expect from an experimental feature

If a component is marked experimental you can expect the following:

- An example scene demonstrating usage, located under `MixedRealityToolkit.Examples\Experimental` sub-folder
- Experimental features may not have docs.
- They probably don't have tests.
- Experimental features are subject to change.

## Experimental feature guidelines

### Experimental code should live in a separate folder

Experimental code should go into a top-level experimental folder followed by the experimental feature name. For example, if trying to contribute a new feature FooBar, put code in the following:

- Example scenes, scripts go into `MRTK.Examples/Experimental/FooBar/`
- Component scripts, prefabs go into `MRTK.SDK/Experimental/FooBar/`
- Component inspectors go into `MRTK.SDK/Inspectors/Experimental/FooBar`

When using sub-folders under the experimental feature name, try to mirror the same folder structure of MRTK.

For example, solvers would go under
`MRTK.SDK/Experimental/FooBar/Features/Utilities/Solvers/FooBarSolver.cs`

Keep scenes in a scene folder near the top: `MRTK.Examples/Experimental/FooBar/Scenes/FooBarExample.unity`

> [!NOTE]
> We considered not having a single Experimental root folder and instead putting Experimental under say `MRTK.Examples/HandTracking/Scenes/Experimental/HandBasedMenuExample.unity`. We decided to go with folders at the base to make the experimental features easier to discover.

### Experimental code should be in a special namespace

Ensure that the experimental code lives in an experimental namespace that matches the non-experimental location. For example,
if your component is part of solvers at `Microsoft.MixedReality.Toolkit.Utilities.Solvers`, its namespace should be `Microsoft.MixedReality.Toolkit.Experimental.Utilities.Solvers`.

See [this PR](https://github.com/microsoft/MixedRealityToolkit-Unity/pull/4532) for an example.

### Experimental features should have an [Experimental] attribute

Add an `[Experimental]` attribute above one of your fields to have a small dialog appear in the component editor that mentions your feature is experimental and subject to significant changes.

<<<<<<< HEAD
=======
### Menus for experimental features should go under "Experimental" sub-menu

Ensure that experimental features are under "experimental" sub-menus when adding commands to menus in the editor. Here are a few examples:

Adding a top-level menu command:

```c#
[MenuItem("Mixed Reality Toolkit/Experimental/MyCommand")]
public static void MyCommand()
```

Adding a component menu:

```c#
[AddComponentMenu("MRTK/Experimental/MyCommand")]
```

>>>>>>> a6cd488d
### Minimize impact to MRTK code

While your MRTK change might get your experiment to work, it could impact other people in ways you do not expect.
Any regressions you make to the MRTK core code would result in your pull request getting reverted.

Aim to have zero changes in folders other than experimental folders. Here is a list of folders that can have experimental changes:

- MixedRealityToolkit.SDK\Experimental
- MixedRealityToolkit.SDK\Inspectors\Experimental
- MixedRealityToolkit.Examples\Experimental

Changes outside of these folders should be treated very carefully. If your experimental feature must include changes to MRTK core code, consider splitting out MRTK changes into a separate pull request that includes tests and documentation.

### Using your experimental feature should not impact people's ability to use core controls

Most people use core UX components like the button, ManipulationHandler and Interactable very frequently. They will likely not use your experimental feature if it prevents them from using buttons.

Using your component should not break buttons, ManipulationHandler, BoundingBox, or interactable.

For example, in [this ScrollableObjectCollection PR](https://github.com/microsoft/MixedRealityToolkit-Unity/pull/6001), adding a ScrollableObjectCollection caused people to not be able to use the HoloLens button prefabs. Even though this was not caused by a bug in the PR (but rather exposed an existing bug), it prevented the PR from getting checked in.

### Provide an example scene that demonstrates how to use the feature

People need to see how to use your feature, and how to test it.

Provide an example under MRTK.Examples/Experimental/YOUR_FEATURE

### Minimize user visible flaws in experimental features

Others will not use the experimental feature if it does not work, it will not graduate to a feature.

Test your example scene on your target platform, make sure it works as expected. Make sure your feature also works in editor, so people can rapidly iterate and see your feature even if they don’t have the target platform.

## Graduating experimental code into MRTK code

If a feature ends up seeing quite a lot of use, then we should graduate it into core MRTK code. To do this, the feature should have tests, documentation, and an example scene.

When you are ready to graduate the feature MRTK, create an issue to check in your PR against. The PR should include all the things needed to make this a core feature: tests, documentation, and an example scene showing usage.

Also, don’t forget to update the namespaces to remove the “Experimental” subspace.<|MERGE_RESOLUTION|>--- conflicted
+++ resolved
@@ -42,8 +42,7 @@
 
 Add an `[Experimental]` attribute above one of your fields to have a small dialog appear in the component editor that mentions your feature is experimental and subject to significant changes.
 
-<<<<<<< HEAD
-=======
+
 ### Menus for experimental features should go under "Experimental" sub-menu
 
 Ensure that experimental features are under "experimental" sub-menus when adding commands to menus in the editor. Here are a few examples:
@@ -61,7 +60,6 @@
 [AddComponentMenu("MRTK/Experimental/MyCommand")]
 ```
 
->>>>>>> a6cd488d
 ### Minimize impact to MRTK code
 
 While your MRTK change might get your experiment to work, it could impact other people in ways you do not expect.
