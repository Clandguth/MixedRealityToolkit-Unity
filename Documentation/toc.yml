--- conflicted
+++ resolved
@@ -1,39 +1,25 @@
-<<<<<<< HEAD
-﻿- name: About MRTK
-  items:
-  - name: MRTK-SDK
-    href: ../MRTK-SDK.md
-  - name: MRTK-vNext
-    href: ../MRTK-vNext.md
-  - name: Mixed Reality Services
-    href: ../External/Documentation/MixedRealityServices.md
-- name: Contributing
-  href: ../CONTRIBUTING.md
-  items:
-  - name: Feature Contribution Process
-    href: ../Feature_Contribution_Process.md
-  - name: Coding Guidelines
-    href: ../CodingGuidelines.md
-  - name: Documentation Guide
-    href: ../DocumentationGuide.md
-  - name: Developer Docs Generation
-    href: DevDocGuide.md
-- name: How-tos
-  href: ../External/HowTo/README.md
-  items:
-  - name: Getting Started
-    href: GettingStartedWithTheMRTK.md
-    items:
-    - name: Downloading MRTK
-      href: DownloadingTheMRTK.md
-  - name: Core Features
-    href: TODO.md
-    items:
-    - name: Packages
-      href: TODO.md
-    - name: Service Provider
-      href: MixedRealityConfigurationGuide.md
-    - name: Input
+- name: About MRTK
+  items:
+  - name: MRTK v2
+    href: ../MRTK-vNext.md
+  - name: Mixed Reality Services
+    href: ../External/Documentation/MixedRealityServices.md
+- name: How-tos
+  href: ../External/HowTo/README.md
+  items:
+  - name: Getting Started
+    href: GettingStartedWithTheMRTK.md
+    items:
+    - name: Downloading MRTK
+      href: DownloadingTheMRTK.md
+  - name: Core Features
+    href: TODO.md
+    items:
+    - name: Packages
+      href: TODO.md
+    - name: Service Provider
+      href: MixedRealityConfigurationGuide.md
+    - name: Input
       href: Input/Overview.md
       items:
       - name: Input Providers
@@ -53,162 +39,83 @@
       - name: Dictation
         href: Input/Dictation.md
       - name: Hands
-        href: TODO.md
-      - name: Eye
-        href: TODO.md
-      - name: Gaze
-        href: TODO.md
-    - name: Recommended Interaction Models
-      href: TODO.md
-      items:
-      - name: Gaze + Select
-        href: TODO.md
-      - name: Near Interaction
-        href: TODO.md
-      - name: Far Interaction
-        href: TODO.md
-      - name: ET + Voice
-        href: TODO.md
-    - name: UX Building Blocks
-      href: TODO.md
-    - name: Spatial Mapping
-      href: TODO.md
-    - name: In-Editor Input Simulation
-      href: TODO.md
-    - name: Performance Diagnostic Tool
-      href: TODO.md
-  - name: Other Features
-    href: TODO.md
-    items:
-    - name: QR Tracking
-      href: TODO.md
-    - name: Spatial Audio
-      href: TODO.md
-  - name: Advanced topics
-    href: TODO.md
-    items:
-    - name: Performance
-      href: TODO.md
-    - name: Shared Experiences
-      href: TODO.md
-    - name: Moving your project from HTK to MRTK
-      href: TODO.md
-- name: Planning
-  items:
-  - name: MRTK-WorkRoadmap
-    href: ../MRTK-WorkRoadmap.md
-  - name: Roadmap
-    href: ../Roadmap.md
-- name: Notice
-  href: ../NOTICE.md
-=======
-- name: About MRTK
-  items:
-  - name: MRTK v2
-    href: ../MRTK-vNext.md
-  - name: Mixed Reality Services
-    href: ../External/Documentation/MixedRealityServices.md
-- name: How-tos
-  href: ../External/HowTo/README.md
-  items:
-  - name: Getting Started
-    href: GettingStartedWithTheMRTK.md
-    items:
-    - name: Downloading MRTK
-      href: DownloadingTheMRTK.md
-  - name: Core Features
-    href: TODO.md
-    items:
-    - name: Packages
-      href: TODO.md
-    - name: Service Provider
-      href: MixedRealityConfigurationGuide.md
-    - name: Input
-      href: TODO.md
-      items:
-      - name: Hands
         href: InputSystem/HandTracking.md
-      - name: Voice
-        href: TODO.md
-      - name: Eye
-        href: TODO.md
-      - name: Gaze
-        href: TODO.md
-      - name: Controllers
-        href: TODO.md
-    - name: Interactions and UX Building Blocks
-      href: TODO.md
-      items:
-      - name: Interactable
-        href: README_Interactable.md
-      - name: Obeject Manipulation 
-        href: README_ManipulationHandler.md      
-      - name: Fintertip Visualization
-        href: README_FingertipVisualization.md      
-      - name: Hand Interaction Example 
-        href: README_HandInteractionExamples.md           
-      - name: App Bar
-        href: README_AppBar.md
-      - name: Bounding Box
-        href: README_BoundingBox.md
-      - name: Button
-        href: README_Button.md
-      - name: Object Collection
-        href: README_ObjectCollection.md      
-      - name: Pointers
-        href: README_Pointers.md
-      - name: Slate
-        href: README_Slate.md       
-      - name: System Keyboard
-        href: README_SystemKeyboard.md     
-      - name: Tooltips
-        href: README_Tooltip.md  
-      - name: Solvers
-        href: README_Solver.md     
-    - name: Spatial Awareness
-      href: SpatialAwareness/SpatialAwarenessGettingStarted.md
-      items:
-      - name: Configuring the Spatial Awareness Mesh Observer
-    - name: In-Editor Input Simulation
-      href: InputSimulation/InputSimulationService.md
-    - name: Diagnostics System
-      href: Diagnostics/DiagnosticsSystemGettingStarted.md
-      items:
-      - name: Configuring the Diagnostics System
-        href: Diagnostics/ConfiguringDiagnostics.md
-      - name: Using the Visual Profiler
-        href: TODO.md
-  - name: Other Features
-    href: TODO.md
-    items:
-    - name: QR Tracking
-      href: TODO.md
-    - name: Spatial Audio
-      href: TODO.md
-  - name: Advanced topics
-    href: TODO.md
-    items:
-    - name: Performance
-      href: TODO.md
-    - name: Shared Experiences
-      href: TODO.md
-    - name: Moving your project from HTK to MRTK
-      href: TODO.md
-- name: Contributing
-  href: ../CONTRIBUTING.md
-  items:
-  - name: Feature Contribution Process
-    href: ../Feature_Contribution_Process.md
-  - name: Coding Guidelines
-    href: ../CodingGuidelines.md
-  - name: Documentation Guide
-    href: ../DocumentationGuide.md
-  - name: Developer Docs Generation
-    href: DevDocGuide.md
-- name: Planning
-  items:
-  - name: Roadmap
-    href: ../Roadmap.md
-- name: Notice
-  href: ../NOTICE.md
->>>>>>> ef13f90a
+      - name: Eye
+        href: TODO.md
+      - name: Gaze
+        href: TODO.md
+    - name: Interactions and UX Building Blocks
+      href: TODO.md
+      items:
+      - name: Interactable
+        href: README_Interactable.md
+      - name: Obeject Manipulation 
+        href: README_ManipulationHandler.md      
+      - name: Fintertip Visualization
+        href: README_FingertipVisualization.md      
+      - name: Hand Interaction Example 
+        href: README_HandInteractionExamples.md           
+      - name: App Bar
+        href: README_AppBar.md
+      - name: Bounding Box
+        href: README_BoundingBox.md
+      - name: Button
+        href: README_Button.md
+      - name: Object Collection
+        href: README_ObjectCollection.md      
+      - name: Pointers
+        href: README_Pointers.md
+      - name: Slate
+        href: README_Slate.md       
+      - name: System Keyboard
+        href: README_SystemKeyboard.md     
+      - name: Tooltips
+        href: README_Tooltip.md  
+      - name: Solvers
+        href: README_Solver.md     
+    - name: Spatial Awareness
+      href: SpatialAwareness/SpatialAwarenessGettingStarted.md
+      items:
+      - name: Configuring the Spatial Awareness Mesh Observer
+    - name: In-Editor Input Simulation
+      href: InputSimulation/InputSimulationService.md
+    - name: Diagnostics System
+      href: Diagnostics/DiagnosticsSystemGettingStarted.md
+      items:
+      - name: Configuring the Diagnostics System
+        href: Diagnostics/ConfiguringDiagnostics.md
+      - name: Using the Visual Profiler
+        href: TODO.md
+  - name: Other Features
+    href: TODO.md
+    items:
+    - name: QR Tracking
+      href: TODO.md
+    - name: Spatial Audio
+      href: TODO.md
+  - name: Advanced topics
+    href: TODO.md
+    items:
+    - name: Performance
+      href: TODO.md
+    - name: Shared Experiences
+      href: TODO.md
+    - name: Moving your project from HTK to MRTK
+      href: TODO.md
+- name: Contributing
+  href: ../CONTRIBUTING.md
+  items:
+  - name: Feature Contribution Process
+    href: ../Feature_Contribution_Process.md
+  - name: Coding Guidelines
+    href: ../CodingGuidelines.md
+  - name: Documentation Guide
+    href: ../DocumentationGuide.md
+  - name: Developer Docs Generation
+    href: DevDocGuide.md
+- name: Planning
+  items:
+  - name: Roadmap
+    href: ../Roadmap.md
+- name: Notice
+  href: ../NOTICE.md